﻿namespace ConverterApp
{
    partial class GR2Pane
    {
        /// <summary> 
        /// Required designer variable.
        /// </summary>
        private System.ComponentModel.IContainer components = null;

        /// <summary> 
        /// Clean up any resources being used.
        /// </summary>
        /// <param name="disposing">true if managed resources should be disposed; otherwise, false.</param>
        protected override void Dispose(bool disposing)
        {
            if (disposing && (components != null))
            {
                components.Dispose();
            }
            base.Dispose(disposing);
        }

        #region Component Designer generated code

        /// <summary> 
        /// Required method for Designer support - do not modify 
        /// the contents of this method with the code editor.
        /// </summary>
        private void InitializeComponent()
        {
<<<<<<< HEAD
			this.gr2ModeTabControl = new System.Windows.Forms.TabControl();
			this.gr2SingleFileTab = new System.Windows.Forms.TabPage();
			this.lblOutputPath = new System.Windows.Forms.Label();
			this.saveOutputBtn = new System.Windows.Forms.Button();
			this.inputPath = new System.Windows.Forms.TextBox();
			this.lblSrcPath = new System.Windows.Forms.Label();
			this.inputFileBrowseBtn = new System.Windows.Forms.Button();
			this.loadInputBtn = new System.Windows.Forms.Button();
			this.outputPath = new System.Windows.Forms.TextBox();
			this.outputFileBrowserBtn = new System.Windows.Forms.Button();
			this.gr2BatchTab = new System.Windows.Forms.TabPage();
			this.gr2BatchProgressLabel = new System.Windows.Forms.Label();
			this.gr2BatchInputBrowseBtn = new System.Windows.Forms.Button();
			this.gr2BatchOutputBrowseBtn = new System.Windows.Forms.Button();
			this.gr2BatchProgressBar = new System.Windows.Forms.ProgressBar();
			this.label23 = new System.Windows.Forms.Label();
			this.gr2BatchInputFormat = new System.Windows.Forms.ComboBox();
			this.label22 = new System.Windows.Forms.Label();
			this.gr2BatchOutputFormat = new System.Windows.Forms.ComboBox();
			this.label21 = new System.Windows.Forms.Label();
			this.label19 = new System.Windows.Forms.Label();
			this.gr2BatchConvertBtn = new System.Windows.Forms.Button();
			this.gr2BatchInputDir = new System.Windows.Forms.TextBox();
			this.label20 = new System.Windows.Forms.Label();
			this.gr2BatchOutputDir = new System.Windows.Forms.TextBox();
			this.groupBox2 = new System.Windows.Forms.GroupBox();
			this.transfomSkeletons = new System.Windows.Forms.CheckBox();
			this.flipMeshes = new System.Windows.Forms.CheckBox();
			this.flipSkeletons = new System.Windows.Forms.CheckBox();
			this.exportColors = new System.Windows.Forms.CheckBox();
			this.flipUVs = new System.Windows.Forms.CheckBox();
			this.label2 = new System.Windows.Forms.Label();
			this.exportableObjects = new System.Windows.Forms.ListView();
			this.exportableName = ((System.Windows.Forms.ColumnHeader)(new System.Windows.Forms.ColumnHeader()));
			this.exportableType = ((System.Windows.Forms.ColumnHeader)(new System.Windows.Forms.ColumnHeader()));
			this.exportUVs = new System.Windows.Forms.CheckBox();
			this.exportTangents = new System.Windows.Forms.CheckBox();
			this.exportNormals = new System.Windows.Forms.CheckBox();
			this.recalculateTangents = new System.Windows.Forms.CheckBox();
			this.filterUVs = new System.Windows.Forms.CheckBox();
			this.recalculateJointIWT = new System.Windows.Forms.CheckBox();
			this.deduplicateVertices = new System.Windows.Forms.CheckBox();
			this.recalculateNormals = new System.Windows.Forms.CheckBox();
			this.groupBox1 = new System.Windows.Forms.GroupBox();
			this.conformCopySkeletons = new System.Windows.Forms.CheckBox();
			this.gr2ExtraProps = new System.Windows.Forms.ComboBox();
			this.label3 = new System.Windows.Forms.Label();
			this.applyBasisTransforms = new System.Windows.Forms.CheckBox();
			this.conformantGR2BrowseBtn = new System.Windows.Forms.Button();
			this.conformantGR2Path = new System.Windows.Forms.TextBox();
			this.conformToOriginal = new System.Windows.Forms.CheckBox();
			this.buildDummySkeleton = new System.Windows.Forms.CheckBox();
			this.use16bitIndex = new System.Windows.Forms.CheckBox();
			this.forceLegacyVersion = new System.Windows.Forms.CheckBox();
			this.resourceFormats = new ConverterApp.ExportItemSelection();
			this.label1 = new System.Windows.Forms.Label();
			this.gr2OutputDirDlg = new System.Windows.Forms.FolderBrowserDialog();
			this.gr2InputDirDlg = new System.Windows.Forms.FolderBrowserDialog();
			this.conformSkeletonFileDlg = new System.Windows.Forms.OpenFileDialog();
			this.outputFileDlg = new System.Windows.Forms.SaveFileDialog();
			this.inputFileDlg = new System.Windows.Forms.OpenFileDialog();
			this.gr2ModeTabControl.SuspendLayout();
			this.gr2SingleFileTab.SuspendLayout();
			this.gr2BatchTab.SuspendLayout();
			this.groupBox2.SuspendLayout();
			this.groupBox1.SuspendLayout();
			this.SuspendLayout();
			// 
			// gr2ModeTabControl
			// 
			this.gr2ModeTabControl.Anchor = ((System.Windows.Forms.AnchorStyles)(((System.Windows.Forms.AnchorStyles.Top | System.Windows.Forms.AnchorStyles.Left) 
            | System.Windows.Forms.AnchorStyles.Right)));
			this.gr2ModeTabControl.Controls.Add(this.gr2SingleFileTab);
			this.gr2ModeTabControl.Controls.Add(this.gr2BatchTab);
			this.gr2ModeTabControl.Location = new System.Drawing.Point(7, 9);
			this.gr2ModeTabControl.Name = "gr2ModeTabControl";
			this.gr2ModeTabControl.SelectedIndex = 0;
			this.gr2ModeTabControl.Size = new System.Drawing.Size(887, 159);
			this.gr2ModeTabControl.TabIndex = 38;
			// 
			// gr2SingleFileTab
			// 
			this.gr2SingleFileTab.Controls.Add(this.lblOutputPath);
			this.gr2SingleFileTab.Controls.Add(this.saveOutputBtn);
			this.gr2SingleFileTab.Controls.Add(this.inputPath);
			this.gr2SingleFileTab.Controls.Add(this.lblSrcPath);
			this.gr2SingleFileTab.Controls.Add(this.inputFileBrowseBtn);
			this.gr2SingleFileTab.Controls.Add(this.loadInputBtn);
			this.gr2SingleFileTab.Controls.Add(this.outputPath);
			this.gr2SingleFileTab.Controls.Add(this.outputFileBrowserBtn);
			this.gr2SingleFileTab.Location = new System.Drawing.Point(4, 22);
			this.gr2SingleFileTab.Name = "gr2SingleFileTab";
			this.gr2SingleFileTab.Padding = new System.Windows.Forms.Padding(3);
			this.gr2SingleFileTab.Size = new System.Drawing.Size(879, 133);
			this.gr2SingleFileTab.TabIndex = 0;
			this.gr2SingleFileTab.Text = "Single File";
			this.gr2SingleFileTab.UseVisualStyleBackColor = true;
			// 
			// lblOutputPath
			// 
			this.lblOutputPath.AutoSize = true;
			this.lblOutputPath.Location = new System.Drawing.Point(6, 46);
			this.lblOutputPath.Name = "lblOutputPath";
			this.lblOutputPath.Size = new System.Drawing.Size(82, 13);
			this.lblOutputPath.TabIndex = 29;
			this.lblOutputPath.Text = "Output file path:";
			// 
			// saveOutputBtn
			// 
			this.saveOutputBtn.Anchor = ((System.Windows.Forms.AnchorStyles)((System.Windows.Forms.AnchorStyles.Top | System.Windows.Forms.AnchorStyles.Right)));
			this.saveOutputBtn.Enabled = false;
			this.saveOutputBtn.Location = new System.Drawing.Point(721, 61);
			this.saveOutputBtn.Name = "saveOutputBtn";
			this.saveOutputBtn.Size = new System.Drawing.Size(141, 23);
			this.saveOutputBtn.TabIndex = 34;
			this.saveOutputBtn.Text = "Export";
			this.saveOutputBtn.UseVisualStyleBackColor = true;
			this.saveOutputBtn.Click += new System.EventHandler(this.saveOutputBtn_Click);
			// 
			// inputPath
			// 
			this.inputPath.Anchor = ((System.Windows.Forms.AnchorStyles)(((System.Windows.Forms.AnchorStyles.Top | System.Windows.Forms.AnchorStyles.Left) 
            | System.Windows.Forms.AnchorStyles.Right)));
			this.inputPath.Location = new System.Drawing.Point(9, 19);
			this.inputPath.Name = "inputPath";
			this.inputPath.Size = new System.Drawing.Size(659, 20);
			this.inputPath.TabIndex = 25;
			// 
			// lblSrcPath
			// 
			this.lblSrcPath.AutoSize = true;
			this.lblSrcPath.Location = new System.Drawing.Point(6, 3);
			this.lblSrcPath.Name = "lblSrcPath";
			this.lblSrcPath.Size = new System.Drawing.Size(74, 13);
			this.lblSrcPath.TabIndex = 26;
			this.lblSrcPath.Text = "Input file path:";
			// 
			// inputFileBrowseBtn
			// 
			this.inputFileBrowseBtn.Anchor = ((System.Windows.Forms.AnchorStyles)((System.Windows.Forms.AnchorStyles.Top | System.Windows.Forms.AnchorStyles.Right)));
			this.inputFileBrowseBtn.Location = new System.Drawing.Point(666, 18);
			this.inputFileBrowseBtn.Name = "inputFileBrowseBtn";
			this.inputFileBrowseBtn.Size = new System.Drawing.Size(41, 22);
			this.inputFileBrowseBtn.TabIndex = 27;
			this.inputFileBrowseBtn.Text = "...";
			this.inputFileBrowseBtn.UseVisualStyleBackColor = true;
			this.inputFileBrowseBtn.Click += new System.EventHandler(this.inputFileBrowseBtn_Click);
			// 
			// loadInputBtn
			// 
			this.loadInputBtn.Anchor = ((System.Windows.Forms.AnchorStyles)((System.Windows.Forms.AnchorStyles.Top | System.Windows.Forms.AnchorStyles.Right)));
			this.loadInputBtn.Location = new System.Drawing.Point(721, 18);
			this.loadInputBtn.Name = "loadInputBtn";
			this.loadInputBtn.Size = new System.Drawing.Size(141, 23);
			this.loadInputBtn.TabIndex = 31;
			this.loadInputBtn.Text = "Import";
			this.loadInputBtn.UseVisualStyleBackColor = true;
			this.loadInputBtn.Click += new System.EventHandler(this.loadInputBtn_Click);
			// 
			// outputPath
			// 
			this.outputPath.Anchor = ((System.Windows.Forms.AnchorStyles)(((System.Windows.Forms.AnchorStyles.Top | System.Windows.Forms.AnchorStyles.Left) 
            | System.Windows.Forms.AnchorStyles.Right)));
			this.outputPath.Location = new System.Drawing.Point(9, 62);
			this.outputPath.Name = "outputPath";
			this.outputPath.Size = new System.Drawing.Size(659, 20);
			this.outputPath.TabIndex = 28;
			// 
			// outputFileBrowserBtn
			// 
			this.outputFileBrowserBtn.Anchor = ((System.Windows.Forms.AnchorStyles)((System.Windows.Forms.AnchorStyles.Top | System.Windows.Forms.AnchorStyles.Right)));
			this.outputFileBrowserBtn.Location = new System.Drawing.Point(666, 61);
			this.outputFileBrowserBtn.Name = "outputFileBrowserBtn";
			this.outputFileBrowserBtn.Size = new System.Drawing.Size(41, 22);
			this.outputFileBrowserBtn.TabIndex = 30;
			this.outputFileBrowserBtn.Text = "...";
			this.outputFileBrowserBtn.UseVisualStyleBackColor = true;
			this.outputFileBrowserBtn.Click += new System.EventHandler(this.outputFileBrowserBtn_Click);
			// 
			// gr2BatchTab
			// 
			this.gr2BatchTab.Controls.Add(this.gr2BatchProgressLabel);
			this.gr2BatchTab.Controls.Add(this.gr2BatchInputBrowseBtn);
			this.gr2BatchTab.Controls.Add(this.gr2BatchOutputBrowseBtn);
			this.gr2BatchTab.Controls.Add(this.gr2BatchProgressBar);
			this.gr2BatchTab.Controls.Add(this.label23);
			this.gr2BatchTab.Controls.Add(this.gr2BatchInputFormat);
			this.gr2BatchTab.Controls.Add(this.label22);
			this.gr2BatchTab.Controls.Add(this.gr2BatchOutputFormat);
			this.gr2BatchTab.Controls.Add(this.label21);
			this.gr2BatchTab.Controls.Add(this.label19);
			this.gr2BatchTab.Controls.Add(this.gr2BatchConvertBtn);
			this.gr2BatchTab.Controls.Add(this.gr2BatchInputDir);
			this.gr2BatchTab.Controls.Add(this.label20);
			this.gr2BatchTab.Controls.Add(this.gr2BatchOutputDir);
			this.gr2BatchTab.Location = new System.Drawing.Point(4, 22);
			this.gr2BatchTab.Name = "gr2BatchTab";
			this.gr2BatchTab.Padding = new System.Windows.Forms.Padding(3);
			this.gr2BatchTab.Size = new System.Drawing.Size(879, 133);
			this.gr2BatchTab.TabIndex = 1;
			this.gr2BatchTab.Text = "Batch";
			this.gr2BatchTab.UseVisualStyleBackColor = true;
			// 
			// gr2BatchProgressLabel
			// 
			this.gr2BatchProgressLabel.AutoSize = true;
			this.gr2BatchProgressLabel.Location = new System.Drawing.Point(82, 88);
			this.gr2BatchProgressLabel.Name = "gr2BatchProgressLabel";
			this.gr2BatchProgressLabel.Size = new System.Drawing.Size(0, 13);
			this.gr2BatchProgressLabel.TabIndex = 49;
			// 
			// gr2BatchInputBrowseBtn
			// 
			this.gr2BatchInputBrowseBtn.Anchor = ((System.Windows.Forms.AnchorStyles)((System.Windows.Forms.AnchorStyles.Top | System.Windows.Forms.AnchorStyles.Right)));
			this.gr2BatchInputBrowseBtn.Location = new System.Drawing.Point(822, 17);
			this.gr2BatchInputBrowseBtn.Name = "gr2BatchInputBrowseBtn";
			this.gr2BatchInputBrowseBtn.Size = new System.Drawing.Size(41, 23);
			this.gr2BatchInputBrowseBtn.TabIndex = 37;
			this.gr2BatchInputBrowseBtn.Text = "...";
			this.gr2BatchInputBrowseBtn.UseVisualStyleBackColor = true;
			this.gr2BatchInputBrowseBtn.Click += new System.EventHandler(this.GR2BatchInputBrowseBtn_Click);
			// 
			// gr2BatchOutputBrowseBtn
			// 
			this.gr2BatchOutputBrowseBtn.Anchor = ((System.Windows.Forms.AnchorStyles)((System.Windows.Forms.AnchorStyles.Top | System.Windows.Forms.AnchorStyles.Right)));
			this.gr2BatchOutputBrowseBtn.Location = new System.Drawing.Point(822, 60);
			this.gr2BatchOutputBrowseBtn.Name = "gr2BatchOutputBrowseBtn";
			this.gr2BatchOutputBrowseBtn.Size = new System.Drawing.Size(41, 23);
			this.gr2BatchOutputBrowseBtn.TabIndex = 40;
			this.gr2BatchOutputBrowseBtn.Text = "...";
			this.gr2BatchOutputBrowseBtn.UseVisualStyleBackColor = true;
			this.gr2BatchOutputBrowseBtn.Click += new System.EventHandler(this.GR2BatchOutputBrowseBtn_Click);
			// 
			// gr2BatchProgressBar
			// 
			this.gr2BatchProgressBar.Anchor = ((System.Windows.Forms.AnchorStyles)(((System.Windows.Forms.AnchorStyles.Top | System.Windows.Forms.AnchorStyles.Left) 
            | System.Windows.Forms.AnchorStyles.Right)));
			this.gr2BatchProgressBar.Location = new System.Drawing.Point(9, 104);
			this.gr2BatchProgressBar.Name = "gr2BatchProgressBar";
			this.gr2BatchProgressBar.Size = new System.Drawing.Size(700, 23);
			this.gr2BatchProgressBar.TabIndex = 47;
			// 
			// label23
			// 
			this.label23.AutoSize = true;
			this.label23.Location = new System.Drawing.Point(6, 88);
			this.label23.Name = "label23";
			this.label23.Size = new System.Drawing.Size(51, 13);
			this.label23.TabIndex = 48;
			this.label23.Text = "Progress:";
			// 
			// gr2BatchInputFormat
			// 
			this.gr2BatchInputFormat.DropDownStyle = System.Windows.Forms.ComboBoxStyle.DropDownList;
			this.gr2BatchInputFormat.FormattingEnabled = true;
			this.gr2BatchInputFormat.Items.AddRange(new object[] {
            "GR2",
            "DAE"});
			this.gr2BatchInputFormat.Location = new System.Drawing.Point(9, 19);
			this.gr2BatchInputFormat.Name = "gr2BatchInputFormat";
			this.gr2BatchInputFormat.Size = new System.Drawing.Size(67, 21);
			this.gr2BatchInputFormat.TabIndex = 46;
			// 
			// label22
			// 
			this.label22.AutoSize = true;
			this.label22.Location = new System.Drawing.Point(6, 3);
			this.label22.Name = "label22";
			this.label22.Size = new System.Drawing.Size(66, 13);
			this.label22.TabIndex = 45;
			this.label22.Text = "Input format:";
			// 
			// gr2BatchOutputFormat
			// 
			this.gr2BatchOutputFormat.DropDownStyle = System.Windows.Forms.ComboBoxStyle.DropDownList;
			this.gr2BatchOutputFormat.FormattingEnabled = true;
			this.gr2BatchOutputFormat.Items.AddRange(new object[] {
            "GR2",
            "DAE"});
			this.gr2BatchOutputFormat.Location = new System.Drawing.Point(9, 62);
			this.gr2BatchOutputFormat.Name = "gr2BatchOutputFormat";
			this.gr2BatchOutputFormat.Size = new System.Drawing.Size(67, 21);
			this.gr2BatchOutputFormat.TabIndex = 44;
			// 
			// label21
			// 
			this.label21.AutoSize = true;
			this.label21.Location = new System.Drawing.Point(6, 46);
			this.label21.Name = "label21";
			this.label21.Size = new System.Drawing.Size(74, 13);
			this.label21.TabIndex = 43;
			this.label21.Text = "Output format:";
			// 
			// label19
			// 
			this.label19.AutoSize = true;
			this.label19.Location = new System.Drawing.Point(79, 46);
			this.label19.Name = "label19";
			this.label19.Size = new System.Drawing.Size(85, 13);
			this.label19.TabIndex = 39;
			this.label19.Text = "Output directory:";
			// 
			// gr2BatchConvertBtn
			// 
			this.gr2BatchConvertBtn.Anchor = ((System.Windows.Forms.AnchorStyles)((System.Windows.Forms.AnchorStyles.Top | System.Windows.Forms.AnchorStyles.Right)));
			this.gr2BatchConvertBtn.Location = new System.Drawing.Point(723, 104);
			this.gr2BatchConvertBtn.Name = "gr2BatchConvertBtn";
			this.gr2BatchConvertBtn.Size = new System.Drawing.Size(141, 23);
			this.gr2BatchConvertBtn.TabIndex = 42;
			this.gr2BatchConvertBtn.Text = "Convert";
			this.gr2BatchConvertBtn.UseVisualStyleBackColor = true;
			this.gr2BatchConvertBtn.Click += new System.EventHandler(this.GR2BatchConvertBtn_Click);
			// 
			// gr2BatchInputDir
			// 
			this.gr2BatchInputDir.Anchor = ((System.Windows.Forms.AnchorStyles)(((System.Windows.Forms.AnchorStyles.Top | System.Windows.Forms.AnchorStyles.Left) 
            | System.Windows.Forms.AnchorStyles.Right)));
			this.gr2BatchInputDir.Location = new System.Drawing.Point(82, 19);
			this.gr2BatchInputDir.Name = "gr2BatchInputDir";
			this.gr2BatchInputDir.Size = new System.Drawing.Size(742, 20);
			this.gr2BatchInputDir.TabIndex = 35;
			// 
			// label20
			// 
			this.label20.AutoSize = true;
			this.label20.Location = new System.Drawing.Point(79, 3);
			this.label20.Name = "label20";
			this.label20.Size = new System.Drawing.Size(77, 13);
			this.label20.TabIndex = 36;
			this.label20.Text = "Input directory:";
			// 
			// gr2BatchOutputDir
			// 
			this.gr2BatchOutputDir.Anchor = ((System.Windows.Forms.AnchorStyles)(((System.Windows.Forms.AnchorStyles.Top | System.Windows.Forms.AnchorStyles.Left) 
            | System.Windows.Forms.AnchorStyles.Right)));
			this.gr2BatchOutputDir.Location = new System.Drawing.Point(82, 62);
			this.gr2BatchOutputDir.Name = "gr2BatchOutputDir";
			this.gr2BatchOutputDir.Size = new System.Drawing.Size(742, 20);
			this.gr2BatchOutputDir.TabIndex = 38;
			// 
			// groupBox2
			// 
			this.groupBox2.Anchor = ((System.Windows.Forms.AnchorStyles)(((System.Windows.Forms.AnchorStyles.Top | System.Windows.Forms.AnchorStyles.Bottom) 
            | System.Windows.Forms.AnchorStyles.Left)));
			this.groupBox2.Controls.Add(this.transfomSkeletons);
			this.groupBox2.Controls.Add(this.flipMeshes);
			this.groupBox2.Controls.Add(this.flipSkeletons);
			this.groupBox2.Controls.Add(this.exportColors);
			this.groupBox2.Controls.Add(this.flipUVs);
			this.groupBox2.Controls.Add(this.label2);
			this.groupBox2.Controls.Add(this.exportableObjects);
			this.groupBox2.Controls.Add(this.exportUVs);
			this.groupBox2.Controls.Add(this.exportTangents);
			this.groupBox2.Controls.Add(this.exportNormals);
			this.groupBox2.Controls.Add(this.recalculateTangents);
			this.groupBox2.Controls.Add(this.filterUVs);
			this.groupBox2.Controls.Add(this.recalculateJointIWT);
			this.groupBox2.Controls.Add(this.deduplicateVertices);
			this.groupBox2.Controls.Add(this.recalculateNormals);
			this.groupBox2.Location = new System.Drawing.Point(7, 174);
			this.groupBox2.Name = "groupBox2";
			this.groupBox2.Size = new System.Drawing.Size(395, 448);
			this.groupBox2.TabIndex = 37;
			this.groupBox2.TabStop = false;
			this.groupBox2.Text = "Export Options";
			// 
			// transfomSkeletons
			// 
			this.transfomSkeletons.AutoSize = true;
			this.transfomSkeletons.Checked = true;
			this.transfomSkeletons.CheckState = System.Windows.Forms.CheckState.Checked;
			this.transfomSkeletons.Location = new System.Drawing.Point(9, 156);
			this.transfomSkeletons.Name = "transfomSkeletons";
			this.transfomSkeletons.Size = new System.Drawing.Size(121, 17);
			this.transfomSkeletons.TabIndex = 27;
			this.transfomSkeletons.Text = "Transform skeletons";
			this.transfomSkeletons.UseVisualStyleBackColor = true;
			// 
			// flipMeshes
			// 
			this.flipMeshes.AutoSize = true;
			this.flipMeshes.Checked = true;
			this.flipMeshes.CheckState = System.Windows.Forms.CheckState.Checked;
			this.flipMeshes.Location = new System.Drawing.Point(189, 133);
			this.flipMeshes.Name = "flipMeshes";
			this.flipMeshes.Size = new System.Drawing.Size(132, 17);
			this.flipMeshes.TabIndex = 26;
			this.flipMeshes.Text = "X-flip meshes (D:OS 2)";
			this.flipMeshes.UseVisualStyleBackColor = true;
			// 
			// flipSkeletons
			// 
			this.flipSkeletons.AutoSize = true;
			this.flipSkeletons.Location = new System.Drawing.Point(9, 133);
			this.flipSkeletons.Name = "flipSkeletons";
			this.flipSkeletons.Size = new System.Drawing.Size(141, 17);
			this.flipSkeletons.TabIndex = 25;
			this.flipSkeletons.Text = "X-flip skeletons (D:OS 2)";
			this.flipSkeletons.UseVisualStyleBackColor = true;
			// 
			// exportColors
			// 
			this.exportColors.AutoSize = true;
			this.exportColors.Checked = true;
			this.exportColors.CheckState = System.Windows.Forms.CheckState.Checked;
			this.exportColors.Location = new System.Drawing.Point(9, 87);
			this.exportColors.Name = "exportColors";
			this.exportColors.Size = new System.Drawing.Size(87, 17);
			this.exportColors.TabIndex = 24;
			this.exportColors.Text = "Export colors";
			this.exportColors.UseVisualStyleBackColor = true;
			// 
			// flipUVs
			// 
			this.flipUVs.AutoSize = true;
			this.flipUVs.Checked = true;
			this.flipUVs.CheckState = System.Windows.Forms.CheckState.Checked;
			this.flipUVs.Location = new System.Drawing.Point(189, 87);
			this.flipUVs.Name = "flipUVs";
			this.flipUVs.Size = new System.Drawing.Size(65, 17);
			this.flipUVs.TabIndex = 23;
			this.flipUVs.Text = "Flip UVs";
			this.flipUVs.UseVisualStyleBackColor = true;
			// 
			// label2
			// 
			this.label2.AutoSize = true;
			this.label2.Location = new System.Drawing.Point(8, 183);
			this.label2.Name = "label2";
			this.label2.Size = new System.Drawing.Size(141, 13);
			this.label2.TabIndex = 22;
			this.label2.Text = "Select subobjects for export:";
			// 
			// exportableObjects
			// 
			this.exportableObjects.Anchor = ((System.Windows.Forms.AnchorStyles)((((System.Windows.Forms.AnchorStyles.Top | System.Windows.Forms.AnchorStyles.Bottom) 
            | System.Windows.Forms.AnchorStyles.Left) 
            | System.Windows.Forms.AnchorStyles.Right)));
			this.exportableObjects.CheckBoxes = true;
			this.exportableObjects.Columns.AddRange(new System.Windows.Forms.ColumnHeader[] {
            this.exportableName,
            this.exportableType});
			this.exportableObjects.FullRowSelect = true;
			this.exportableObjects.Location = new System.Drawing.Point(9, 201);
			this.exportableObjects.Name = "exportableObjects";
			this.exportableObjects.Size = new System.Drawing.Size(373, 230);
			this.exportableObjects.TabIndex = 21;
			this.exportableObjects.UseCompatibleStateImageBehavior = false;
			this.exportableObjects.View = System.Windows.Forms.View.Details;
			// 
			// exportableName
			// 
			this.exportableName.Text = "Name";
			this.exportableName.Width = 230;
			// 
			// exportableType
			// 
			this.exportableType.Text = "Type";
			this.exportableType.Width = 130;
			// 
			// exportUVs
			// 
			this.exportUVs.AutoSize = true;
			this.exportUVs.Checked = true;
			this.exportUVs.CheckState = System.Windows.Forms.CheckState.Checked;
			this.exportUVs.Location = new System.Drawing.Point(9, 64);
			this.exportUVs.Name = "exportUVs";
			this.exportUVs.Size = new System.Drawing.Size(79, 17);
			this.exportUVs.TabIndex = 13;
			this.exportUVs.Text = "Export UVs";
			this.exportUVs.UseVisualStyleBackColor = true;
			// 
			// exportTangents
			// 
			this.exportTangents.AutoSize = true;
			this.exportTangents.Checked = true;
			this.exportTangents.CheckState = System.Windows.Forms.CheckState.Checked;
			this.exportTangents.Location = new System.Drawing.Point(9, 41);
			this.exportTangents.Name = "exportTangents";
			this.exportTangents.Size = new System.Drawing.Size(144, 17);
			this.exportTangents.TabIndex = 12;
			this.exportTangents.Text = "Export tangent/bitangent";
			this.exportTangents.UseVisualStyleBackColor = true;
			// 
			// exportNormals
			// 
			this.exportNormals.AutoSize = true;
			this.exportNormals.Checked = true;
			this.exportNormals.CheckState = System.Windows.Forms.CheckState.Checked;
			this.exportNormals.Location = new System.Drawing.Point(9, 18);
			this.exportNormals.Name = "exportNormals";
			this.exportNormals.Size = new System.Drawing.Size(95, 17);
			this.exportNormals.TabIndex = 11;
			this.exportNormals.Text = "Export normals";
			this.exportNormals.UseVisualStyleBackColor = true;
			// 
			// recalculateTangents
			// 
			this.recalculateTangents.AutoSize = true;
			this.recalculateTangents.Location = new System.Drawing.Point(189, 41);
			this.recalculateTangents.Name = "recalculateTangents";
			this.recalculateTangents.Size = new System.Drawing.Size(177, 17);
			this.recalculateTangents.TabIndex = 7;
			this.recalculateTangents.Text = "Recalculate tangent / bitangent";
			this.recalculateTangents.UseVisualStyleBackColor = true;
			// 
			// filterUVs
			// 
			this.filterUVs.AutoSize = true;
			this.filterUVs.Location = new System.Drawing.Point(189, 110);
			this.filterUVs.Name = "filterUVs";
			this.filterUVs.Size = new System.Drawing.Size(71, 17);
			this.filterUVs.TabIndex = 16;
			this.filterUVs.Text = "Filter UVs";
			this.filterUVs.UseVisualStyleBackColor = true;
			// 
			// recalculateJointIWT
			// 
			this.recalculateJointIWT.AutoSize = true;
			this.recalculateJointIWT.Location = new System.Drawing.Point(189, 64);
			this.recalculateJointIWT.Name = "recalculateJointIWT";
			this.recalculateJointIWT.Size = new System.Drawing.Size(199, 17);
			this.recalculateJointIWT.TabIndex = 18;
			this.recalculateJointIWT.Text = "Recalculate inverse world transforms";
			this.recalculateJointIWT.UseVisualStyleBackColor = true;
			// 
			// deduplicateVertices
			// 
			this.deduplicateVertices.AutoSize = true;
			this.deduplicateVertices.Checked = true;
			this.deduplicateVertices.CheckState = System.Windows.Forms.CheckState.Checked;
			this.deduplicateVertices.Location = new System.Drawing.Point(9, 110);
			this.deduplicateVertices.Name = "deduplicateVertices";
			this.deduplicateVertices.Size = new System.Drawing.Size(123, 17);
			this.deduplicateVertices.TabIndex = 15;
			this.deduplicateVertices.Text = "Deduplicate vertices";
			this.deduplicateVertices.UseVisualStyleBackColor = true;
			// 
			// recalculateNormals
			// 
			this.recalculateNormals.AutoSize = true;
			this.recalculateNormals.Location = new System.Drawing.Point(189, 18);
			this.recalculateNormals.Name = "recalculateNormals";
			this.recalculateNormals.Size = new System.Drawing.Size(122, 17);
			this.recalculateNormals.TabIndex = 6;
			this.recalculateNormals.Text = "Recalculate normals";
			this.recalculateNormals.UseVisualStyleBackColor = true;
			// 
			// groupBox1
			// 
			this.groupBox1.Anchor = ((System.Windows.Forms.AnchorStyles)((((System.Windows.Forms.AnchorStyles.Top | System.Windows.Forms.AnchorStyles.Bottom) 
            | System.Windows.Forms.AnchorStyles.Left) 
            | System.Windows.Forms.AnchorStyles.Right)));
			this.groupBox1.Controls.Add(this.conformCopySkeletons);
			this.groupBox1.Controls.Add(this.gr2ExtraProps);
			this.groupBox1.Controls.Add(this.label3);
			this.groupBox1.Controls.Add(this.applyBasisTransforms);
			this.groupBox1.Controls.Add(this.conformantGR2BrowseBtn);
			this.groupBox1.Controls.Add(this.conformantGR2Path);
			this.groupBox1.Controls.Add(this.conformToOriginal);
			this.groupBox1.Controls.Add(this.buildDummySkeleton);
			this.groupBox1.Controls.Add(this.use16bitIndex);
			this.groupBox1.Controls.Add(this.forceLegacyVersion);
			this.groupBox1.Controls.Add(this.resourceFormats);
			this.groupBox1.Controls.Add(this.label1);
			this.groupBox1.Location = new System.Drawing.Point(418, 174);
			this.groupBox1.Name = "groupBox1";
			this.groupBox1.Size = new System.Drawing.Size(476, 448);
			this.groupBox1.TabIndex = 36;
			this.groupBox1.TabStop = false;
			this.groupBox1.Text = "GR2 Export Options";
			// 
			// conformCopySkeletons
			// 
			this.conformCopySkeletons.AutoSize = true;
			this.conformCopySkeletons.Enabled = false;
			this.conformCopySkeletons.Location = new System.Drawing.Point(162, 91);
			this.conformCopySkeletons.Name = "conformCopySkeletons";
			this.conformCopySkeletons.Size = new System.Drawing.Size(95, 17);
			this.conformCopySkeletons.TabIndex = 29;
			this.conformCopySkeletons.Text = "Copy Skeleton";
			this.conformCopySkeletons.UseVisualStyleBackColor = true;
			// 
			// gr2ExtraProps
			// 
			this.gr2ExtraProps.DropDownStyle = System.Windows.Forms.ComboBoxStyle.DropDownList;
			this.gr2ExtraProps.FormattingEnabled = true;
			this.gr2ExtraProps.Items.AddRange(new object[] {
            "None",
            "Rigid",
            "Cloth",
            "MeshProxy"});
			this.gr2ExtraProps.Location = new System.Drawing.Point(245, 62);
			this.gr2ExtraProps.Name = "gr2ExtraProps";
			this.gr2ExtraProps.Size = new System.Drawing.Size(140, 21);
			this.gr2ExtraProps.TabIndex = 28;
			// 
			// label3
			// 
			this.label3.AutoSize = true;
			this.label3.Location = new System.Drawing.Point(242, 45);
			this.label3.Name = "label3";
			this.label3.Size = new System.Drawing.Size(83, 13);
			this.label3.TabIndex = 27;
			this.label3.Text = "Extra properties:";
			// 
			// applyBasisTransforms
			// 
			this.applyBasisTransforms.AutoSize = true;
			this.applyBasisTransforms.Checked = true;
			this.applyBasisTransforms.CheckState = System.Windows.Forms.CheckState.Checked;
			this.applyBasisTransforms.Location = new System.Drawing.Point(245, 22);
			this.applyBasisTransforms.Name = "applyBasisTransforms";
			this.applyBasisTransforms.Size = new System.Drawing.Size(100, 17);
			this.applyBasisTransforms.TabIndex = 26;
			this.applyBasisTransforms.Text = "Convert to Y-up";
			this.applyBasisTransforms.UseVisualStyleBackColor = true;
			// 
			// conformantGR2BrowseBtn
			// 
			this.conformantGR2BrowseBtn.Enabled = false;
			this.conformantGR2BrowseBtn.Location = new System.Drawing.Point(419, 109);
			this.conformantGR2BrowseBtn.Name = "conformantGR2BrowseBtn";
			this.conformantGR2BrowseBtn.Size = new System.Drawing.Size(41, 23);
			this.conformantGR2BrowseBtn.TabIndex = 25;
			this.conformantGR2BrowseBtn.Text = "...";
			this.conformantGR2BrowseBtn.UseVisualStyleBackColor = true;
			this.conformantGR2BrowseBtn.Click += new System.EventHandler(this.conformantSkeletonBrowseBtn_Click);
			// 
			// conformantGR2Path
			// 
			this.conformantGR2Path.Enabled = false;
			this.conformantGR2Path.Location = new System.Drawing.Point(15, 111);
			this.conformantGR2Path.Name = "conformantGR2Path";
			this.conformantGR2Path.Size = new System.Drawing.Size(405, 20);
			this.conformantGR2Path.TabIndex = 24;
			// 
			// conformToOriginal
			// 
			this.conformToOriginal.AutoSize = true;
			this.conformToOriginal.Enabled = false;
			this.conformToOriginal.Location = new System.Drawing.Point(15, 91);
			this.conformToOriginal.Name = "conformToOriginal";
			this.conformToOriginal.Size = new System.Drawing.Size(141, 17);
			this.conformToOriginal.TabIndex = 23;
			this.conformToOriginal.Text = "Conform to original GR2:";
			this.conformToOriginal.UseVisualStyleBackColor = true;
			this.conformToOriginal.Click += new System.EventHandler(this.conformToSkeleton_CheckedChanged);
			// 
			// buildDummySkeleton
			// 
			this.buildDummySkeleton.AutoSize = true;
			this.buildDummySkeleton.Checked = true;
			this.buildDummySkeleton.CheckState = System.Windows.Forms.CheckState.Checked;
			this.buildDummySkeleton.Location = new System.Drawing.Point(15, 68);
			this.buildDummySkeleton.Name = "buildDummySkeleton";
			this.buildDummySkeleton.Size = new System.Drawing.Size(136, 17);
			this.buildDummySkeleton.TabIndex = 22;
			this.buildDummySkeleton.Text = "Create dummy skeleton";
			this.buildDummySkeleton.UseVisualStyleBackColor = true;
			// 
			// use16bitIndex
			// 
			this.use16bitIndex.AutoSize = true;
			this.use16bitIndex.Location = new System.Drawing.Point(15, 45);
			this.use16bitIndex.Name = "use16bitIndex";
			this.use16bitIndex.Size = new System.Drawing.Size(142, 17);
			this.use16bitIndex.TabIndex = 18;
			this.use16bitIndex.Text = "Store compact tri indices";
			this.use16bitIndex.UseVisualStyleBackColor = true;
			// 
			// forceLegacyVersion
			// 
			this.forceLegacyVersion.AutoSize = true;
			this.forceLegacyVersion.Location = new System.Drawing.Point(15, 22);
			this.forceLegacyVersion.Name = "forceLegacyVersion";
			this.forceLegacyVersion.Size = new System.Drawing.Size(167, 17);
			this.forceLegacyVersion.TabIndex = 17;
			this.forceLegacyVersion.Text = "Force legacy GR2 version tag";
			this.forceLegacyVersion.UseVisualStyleBackColor = true;
			// 
			// resourceFormats
			// 
			this.resourceFormats.Anchor = ((System.Windows.Forms.AnchorStyles)((((System.Windows.Forms.AnchorStyles.Top | System.Windows.Forms.AnchorStyles.Bottom) 
            | System.Windows.Forms.AnchorStyles.Left) 
            | System.Windows.Forms.AnchorStyles.Right)));
			this.resourceFormats.FullRowSelect = true;
			this.resourceFormats.Location = new System.Drawing.Point(15, 160);
			this.resourceFormats.Name = "resourceFormats";
			this.resourceFormats.Size = new System.Drawing.Size(445, 271);
			this.resourceFormats.TabIndex = 16;
			this.resourceFormats.UseCompatibleStateImageBehavior = false;
			this.resourceFormats.View = System.Windows.Forms.View.Details;
			// 
			// label1
			// 
			this.label1.AutoSize = true;
			this.label1.Location = new System.Drawing.Point(13, 139);
			this.label1.Name = "label1";
			this.label1.Size = new System.Drawing.Size(139, 13);
			this.label1.TabIndex = 15;
			this.label1.Text = "Customize resource formats:";
			// 
			// conformSkeletonFileDlg
			// 
			this.conformSkeletonFileDlg.Filter = "Granny GR2|*.gr2;*.lsm";
			this.conformSkeletonFileDlg.Title = "Select Conforming Skeleton File";
			// 
			// outputFileDlg
			// 
			this.outputFileDlg.Filter = "COLLADA/GR2 files|*.dae;*.gr2;*.lsm";
			this.outputFileDlg.Title = "Select Output File";
			// 
			// inputFileDlg
			// 
			this.inputFileDlg.Filter = "COLLADA/GR2 files|*.dae;*.gr2;*.lsm";
			this.inputFileDlg.Title = "Select Input File";
			// 
			// GR2Pane
			// 
			this.AutoScaleDimensions = new System.Drawing.SizeF(6F, 13F);
			this.AutoScaleMode = System.Windows.Forms.AutoScaleMode.Font;
			this.Controls.Add(this.gr2ModeTabControl);
			this.Controls.Add(this.groupBox2);
			this.Controls.Add(this.groupBox1);
			this.Name = "GR2Pane";
			this.Size = new System.Drawing.Size(901, 630);
			this.gr2ModeTabControl.ResumeLayout(false);
			this.gr2SingleFileTab.ResumeLayout(false);
			this.gr2SingleFileTab.PerformLayout();
			this.gr2BatchTab.ResumeLayout(false);
			this.gr2BatchTab.PerformLayout();
			this.groupBox2.ResumeLayout(false);
			this.groupBox2.PerformLayout();
			this.groupBox1.ResumeLayout(false);
			this.groupBox1.PerformLayout();
			this.ResumeLayout(false);

=======
            this.gr2ModeTabControl = new System.Windows.Forms.TabControl();
            this.gr2SingleFileTab = new System.Windows.Forms.TabPage();
            this.lblOutputPath = new System.Windows.Forms.Label();
            this.saveOutputBtn = new System.Windows.Forms.Button();
            this.inputPath = new System.Windows.Forms.TextBox();
            this.lblSrcPath = new System.Windows.Forms.Label();
            this.inputFileBrowseBtn = new System.Windows.Forms.Button();
            this.loadInputBtn = new System.Windows.Forms.Button();
            this.outputPath = new System.Windows.Forms.TextBox();
            this.outputFileBrowserBtn = new System.Windows.Forms.Button();
            this.gr2BatchTab = new System.Windows.Forms.TabPage();
            this.gr2BatchProgressLabel = new System.Windows.Forms.Label();
            this.gr2BatchInputBrowseBtn = new System.Windows.Forms.Button();
            this.gr2BatchOutputBrowseBtn = new System.Windows.Forms.Button();
            this.gr2BatchProgressBar = new System.Windows.Forms.ProgressBar();
            this.label23 = new System.Windows.Forms.Label();
            this.gr2BatchInputFormat = new System.Windows.Forms.ComboBox();
            this.label22 = new System.Windows.Forms.Label();
            this.gr2BatchOutputFormat = new System.Windows.Forms.ComboBox();
            this.label21 = new System.Windows.Forms.Label();
            this.label19 = new System.Windows.Forms.Label();
            this.gr2BatchConvertBtn = new System.Windows.Forms.Button();
            this.gr2BatchInputDir = new System.Windows.Forms.TextBox();
            this.label20 = new System.Windows.Forms.Label();
            this.gr2BatchOutputDir = new System.Windows.Forms.TextBox();
            this.groupBox2 = new System.Windows.Forms.GroupBox();
            this.transfomSkeletons = new System.Windows.Forms.CheckBox();
            this.flipMeshes = new System.Windows.Forms.CheckBox();
            this.flipSkeletons = new System.Windows.Forms.CheckBox();
            this.exportColors = new System.Windows.Forms.CheckBox();
            this.flipUVs = new System.Windows.Forms.CheckBox();
            this.label2 = new System.Windows.Forms.Label();
            this.exportableObjects = new System.Windows.Forms.ListView();
            this.exportableName = ((System.Windows.Forms.ColumnHeader)(new System.Windows.Forms.ColumnHeader()));
            this.exportableType = ((System.Windows.Forms.ColumnHeader)(new System.Windows.Forms.ColumnHeader()));
            this.exportUVs = new System.Windows.Forms.CheckBox();
            this.exportTangents = new System.Windows.Forms.CheckBox();
            this.exportNormals = new System.Windows.Forms.CheckBox();
            this.recalculateTangents = new System.Windows.Forms.CheckBox();
            this.filterUVs = new System.Windows.Forms.CheckBox();
            this.recalculateJointIWT = new System.Windows.Forms.CheckBox();
            this.deduplicateVertices = new System.Windows.Forms.CheckBox();
            this.recalculateNormals = new System.Windows.Forms.CheckBox();
            this.groupBox1 = new System.Windows.Forms.GroupBox();
            this.applyBasisTransforms = new System.Windows.Forms.CheckBox();
            this.conformantGR2BrowseBtn = new System.Windows.Forms.Button();
            this.conformantGR2Path = new System.Windows.Forms.TextBox();
            this.conformToOriginal = new System.Windows.Forms.CheckBox();
            this.buildDummySkeleton = new System.Windows.Forms.CheckBox();
            this.use16bitIndex = new System.Windows.Forms.CheckBox();
            this.forceLegacyVersion = new System.Windows.Forms.CheckBox();
            this.resourceFormats = new ConverterApp.ExportItemSelection();
            this.label1 = new System.Windows.Forms.Label();
            this.gr2OutputDirDlg = new System.Windows.Forms.FolderBrowserDialog();
            this.gr2InputDirDlg = new System.Windows.Forms.FolderBrowserDialog();
            this.conformSkeletonFileDlg = new System.Windows.Forms.OpenFileDialog();
            this.outputFileDlg = new System.Windows.Forms.SaveFileDialog();
            this.inputFileDlg = new System.Windows.Forms.OpenFileDialog();
            this.meshRigid = new System.Windows.Forms.CheckBox();
            this.meshCloth = new System.Windows.Forms.CheckBox();
            this.meshProxy = new System.Windows.Forms.CheckBox();
            this.gr2ModeTabControl.SuspendLayout();
            this.gr2SingleFileTab.SuspendLayout();
            this.gr2BatchTab.SuspendLayout();
            this.groupBox2.SuspendLayout();
            this.groupBox1.SuspendLayout();
            this.SuspendLayout();
            // 
            // gr2ModeTabControl
            // 
            this.gr2ModeTabControl.Anchor = ((System.Windows.Forms.AnchorStyles)(((System.Windows.Forms.AnchorStyles.Top | System.Windows.Forms.AnchorStyles.Left) 
            | System.Windows.Forms.AnchorStyles.Right)));
            this.gr2ModeTabControl.Controls.Add(this.gr2SingleFileTab);
            this.gr2ModeTabControl.Controls.Add(this.gr2BatchTab);
            this.gr2ModeTabControl.Location = new System.Drawing.Point(7, 9);
            this.gr2ModeTabControl.Name = "gr2ModeTabControl";
            this.gr2ModeTabControl.SelectedIndex = 0;
            this.gr2ModeTabControl.Size = new System.Drawing.Size(887, 159);
            this.gr2ModeTabControl.TabIndex = 38;
            // 
            // gr2SingleFileTab
            // 
            this.gr2SingleFileTab.Controls.Add(this.lblOutputPath);
            this.gr2SingleFileTab.Controls.Add(this.saveOutputBtn);
            this.gr2SingleFileTab.Controls.Add(this.inputPath);
            this.gr2SingleFileTab.Controls.Add(this.lblSrcPath);
            this.gr2SingleFileTab.Controls.Add(this.inputFileBrowseBtn);
            this.gr2SingleFileTab.Controls.Add(this.loadInputBtn);
            this.gr2SingleFileTab.Controls.Add(this.outputPath);
            this.gr2SingleFileTab.Controls.Add(this.outputFileBrowserBtn);
            this.gr2SingleFileTab.Location = new System.Drawing.Point(4, 22);
            this.gr2SingleFileTab.Name = "gr2SingleFileTab";
            this.gr2SingleFileTab.Padding = new System.Windows.Forms.Padding(3);
            this.gr2SingleFileTab.Size = new System.Drawing.Size(879, 133);
            this.gr2SingleFileTab.TabIndex = 0;
            this.gr2SingleFileTab.Text = "Single File";
            this.gr2SingleFileTab.UseVisualStyleBackColor = true;
            // 
            // lblOutputPath
            // 
            this.lblOutputPath.AutoSize = true;
            this.lblOutputPath.Location = new System.Drawing.Point(6, 46);
            this.lblOutputPath.Name = "lblOutputPath";
            this.lblOutputPath.Size = new System.Drawing.Size(82, 13);
            this.lblOutputPath.TabIndex = 29;
            this.lblOutputPath.Text = "Output file path:";
            // 
            // saveOutputBtn
            // 
            this.saveOutputBtn.Anchor = ((System.Windows.Forms.AnchorStyles)((System.Windows.Forms.AnchorStyles.Top | System.Windows.Forms.AnchorStyles.Right)));
            this.saveOutputBtn.Enabled = false;
            this.saveOutputBtn.Location = new System.Drawing.Point(721, 61);
            this.saveOutputBtn.Name = "saveOutputBtn";
            this.saveOutputBtn.Size = new System.Drawing.Size(141, 23);
            this.saveOutputBtn.TabIndex = 34;
            this.saveOutputBtn.Text = "Export";
            this.saveOutputBtn.UseVisualStyleBackColor = true;
            this.saveOutputBtn.Click += new System.EventHandler(this.saveOutputBtn_Click);
            // 
            // inputPath
            // 
            this.inputPath.Anchor = ((System.Windows.Forms.AnchorStyles)(((System.Windows.Forms.AnchorStyles.Top | System.Windows.Forms.AnchorStyles.Left) 
            | System.Windows.Forms.AnchorStyles.Right)));
            this.inputPath.Location = new System.Drawing.Point(9, 19);
            this.inputPath.Name = "inputPath";
            this.inputPath.Size = new System.Drawing.Size(659, 20);
            this.inputPath.TabIndex = 25;
            // 
            // lblSrcPath
            // 
            this.lblSrcPath.AutoSize = true;
            this.lblSrcPath.Location = new System.Drawing.Point(6, 3);
            this.lblSrcPath.Name = "lblSrcPath";
            this.lblSrcPath.Size = new System.Drawing.Size(74, 13);
            this.lblSrcPath.TabIndex = 26;
            this.lblSrcPath.Text = "Input file path:";
            // 
            // inputFileBrowseBtn
            // 
            this.inputFileBrowseBtn.Anchor = ((System.Windows.Forms.AnchorStyles)((System.Windows.Forms.AnchorStyles.Top | System.Windows.Forms.AnchorStyles.Right)));
            this.inputFileBrowseBtn.Location = new System.Drawing.Point(666, 18);
            this.inputFileBrowseBtn.Name = "inputFileBrowseBtn";
            this.inputFileBrowseBtn.Size = new System.Drawing.Size(41, 22);
            this.inputFileBrowseBtn.TabIndex = 27;
            this.inputFileBrowseBtn.Text = "...";
            this.inputFileBrowseBtn.UseVisualStyleBackColor = true;
            this.inputFileBrowseBtn.Click += new System.EventHandler(this.inputFileBrowseBtn_Click);
            // 
            // loadInputBtn
            // 
            this.loadInputBtn.Anchor = ((System.Windows.Forms.AnchorStyles)((System.Windows.Forms.AnchorStyles.Top | System.Windows.Forms.AnchorStyles.Right)));
            this.loadInputBtn.Location = new System.Drawing.Point(721, 18);
            this.loadInputBtn.Name = "loadInputBtn";
            this.loadInputBtn.Size = new System.Drawing.Size(141, 23);
            this.loadInputBtn.TabIndex = 31;
            this.loadInputBtn.Text = "Import";
            this.loadInputBtn.UseVisualStyleBackColor = true;
            this.loadInputBtn.Click += new System.EventHandler(this.loadInputBtn_Click);
            // 
            // outputPath
            // 
            this.outputPath.Anchor = ((System.Windows.Forms.AnchorStyles)(((System.Windows.Forms.AnchorStyles.Top | System.Windows.Forms.AnchorStyles.Left) 
            | System.Windows.Forms.AnchorStyles.Right)));
            this.outputPath.Location = new System.Drawing.Point(9, 62);
            this.outputPath.Name = "outputPath";
            this.outputPath.Size = new System.Drawing.Size(659, 20);
            this.outputPath.TabIndex = 28;
            // 
            // outputFileBrowserBtn
            // 
            this.outputFileBrowserBtn.Anchor = ((System.Windows.Forms.AnchorStyles)((System.Windows.Forms.AnchorStyles.Top | System.Windows.Forms.AnchorStyles.Right)));
            this.outputFileBrowserBtn.Location = new System.Drawing.Point(666, 61);
            this.outputFileBrowserBtn.Name = "outputFileBrowserBtn";
            this.outputFileBrowserBtn.Size = new System.Drawing.Size(41, 22);
            this.outputFileBrowserBtn.TabIndex = 30;
            this.outputFileBrowserBtn.Text = "...";
            this.outputFileBrowserBtn.UseVisualStyleBackColor = true;
            this.outputFileBrowserBtn.Click += new System.EventHandler(this.outputFileBrowserBtn_Click);
            // 
            // gr2BatchTab
            // 
            this.gr2BatchTab.Controls.Add(this.gr2BatchProgressLabel);
            this.gr2BatchTab.Controls.Add(this.gr2BatchInputBrowseBtn);
            this.gr2BatchTab.Controls.Add(this.gr2BatchOutputBrowseBtn);
            this.gr2BatchTab.Controls.Add(this.gr2BatchProgressBar);
            this.gr2BatchTab.Controls.Add(this.label23);
            this.gr2BatchTab.Controls.Add(this.gr2BatchInputFormat);
            this.gr2BatchTab.Controls.Add(this.label22);
            this.gr2BatchTab.Controls.Add(this.gr2BatchOutputFormat);
            this.gr2BatchTab.Controls.Add(this.label21);
            this.gr2BatchTab.Controls.Add(this.label19);
            this.gr2BatchTab.Controls.Add(this.gr2BatchConvertBtn);
            this.gr2BatchTab.Controls.Add(this.gr2BatchInputDir);
            this.gr2BatchTab.Controls.Add(this.label20);
            this.gr2BatchTab.Controls.Add(this.gr2BatchOutputDir);
            this.gr2BatchTab.Location = new System.Drawing.Point(4, 22);
            this.gr2BatchTab.Name = "gr2BatchTab";
            this.gr2BatchTab.Padding = new System.Windows.Forms.Padding(3);
            this.gr2BatchTab.Size = new System.Drawing.Size(879, 133);
            this.gr2BatchTab.TabIndex = 1;
            this.gr2BatchTab.Text = "Batch";
            this.gr2BatchTab.UseVisualStyleBackColor = true;
            // 
            // gr2BatchProgressLabel
            // 
            this.gr2BatchProgressLabel.AutoSize = true;
            this.gr2BatchProgressLabel.Location = new System.Drawing.Point(82, 88);
            this.gr2BatchProgressLabel.Name = "gr2BatchProgressLabel";
            this.gr2BatchProgressLabel.Size = new System.Drawing.Size(0, 13);
            this.gr2BatchProgressLabel.TabIndex = 49;
            // 
            // gr2BatchInputBrowseBtn
            // 
            this.gr2BatchInputBrowseBtn.Anchor = ((System.Windows.Forms.AnchorStyles)((System.Windows.Forms.AnchorStyles.Top | System.Windows.Forms.AnchorStyles.Right)));
            this.gr2BatchInputBrowseBtn.Location = new System.Drawing.Point(822, 17);
            this.gr2BatchInputBrowseBtn.Name = "gr2BatchInputBrowseBtn";
            this.gr2BatchInputBrowseBtn.Size = new System.Drawing.Size(41, 23);
            this.gr2BatchInputBrowseBtn.TabIndex = 37;
            this.gr2BatchInputBrowseBtn.Text = "...";
            this.gr2BatchInputBrowseBtn.UseVisualStyleBackColor = true;
            this.gr2BatchInputBrowseBtn.Click += new System.EventHandler(this.GR2BatchInputBrowseBtn_Click);
            // 
            // gr2BatchOutputBrowseBtn
            // 
            this.gr2BatchOutputBrowseBtn.Anchor = ((System.Windows.Forms.AnchorStyles)((System.Windows.Forms.AnchorStyles.Top | System.Windows.Forms.AnchorStyles.Right)));
            this.gr2BatchOutputBrowseBtn.Location = new System.Drawing.Point(822, 60);
            this.gr2BatchOutputBrowseBtn.Name = "gr2BatchOutputBrowseBtn";
            this.gr2BatchOutputBrowseBtn.Size = new System.Drawing.Size(41, 23);
            this.gr2BatchOutputBrowseBtn.TabIndex = 40;
            this.gr2BatchOutputBrowseBtn.Text = "...";
            this.gr2BatchOutputBrowseBtn.UseVisualStyleBackColor = true;
            this.gr2BatchOutputBrowseBtn.Click += new System.EventHandler(this.GR2BatchOutputBrowseBtn_Click);
            // 
            // gr2BatchProgressBar
            // 
            this.gr2BatchProgressBar.Anchor = ((System.Windows.Forms.AnchorStyles)(((System.Windows.Forms.AnchorStyles.Top | System.Windows.Forms.AnchorStyles.Left) 
            | System.Windows.Forms.AnchorStyles.Right)));
            this.gr2BatchProgressBar.Location = new System.Drawing.Point(9, 104);
            this.gr2BatchProgressBar.Name = "gr2BatchProgressBar";
            this.gr2BatchProgressBar.Size = new System.Drawing.Size(700, 23);
            this.gr2BatchProgressBar.TabIndex = 47;
            // 
            // label23
            // 
            this.label23.AutoSize = true;
            this.label23.Location = new System.Drawing.Point(6, 88);
            this.label23.Name = "label23";
            this.label23.Size = new System.Drawing.Size(51, 13);
            this.label23.TabIndex = 48;
            this.label23.Text = "Progress:";
            // 
            // gr2BatchInputFormat
            // 
            this.gr2BatchInputFormat.DropDownStyle = System.Windows.Forms.ComboBoxStyle.DropDownList;
            this.gr2BatchInputFormat.FormattingEnabled = true;
            this.gr2BatchInputFormat.Items.AddRange(new object[] {
            "GR2",
            "DAE"});
            this.gr2BatchInputFormat.Location = new System.Drawing.Point(9, 19);
            this.gr2BatchInputFormat.Name = "gr2BatchInputFormat";
            this.gr2BatchInputFormat.Size = new System.Drawing.Size(67, 21);
            this.gr2BatchInputFormat.TabIndex = 46;
            // 
            // label22
            // 
            this.label22.AutoSize = true;
            this.label22.Location = new System.Drawing.Point(6, 3);
            this.label22.Name = "label22";
            this.label22.Size = new System.Drawing.Size(66, 13);
            this.label22.TabIndex = 45;
            this.label22.Text = "Input format:";
            // 
            // gr2BatchOutputFormat
            // 
            this.gr2BatchOutputFormat.DropDownStyle = System.Windows.Forms.ComboBoxStyle.DropDownList;
            this.gr2BatchOutputFormat.FormattingEnabled = true;
            this.gr2BatchOutputFormat.Items.AddRange(new object[] {
            "GR2",
            "DAE"});
            this.gr2BatchOutputFormat.Location = new System.Drawing.Point(9, 62);
            this.gr2BatchOutputFormat.Name = "gr2BatchOutputFormat";
            this.gr2BatchOutputFormat.Size = new System.Drawing.Size(67, 21);
            this.gr2BatchOutputFormat.TabIndex = 44;
            // 
            // label21
            // 
            this.label21.AutoSize = true;
            this.label21.Location = new System.Drawing.Point(6, 46);
            this.label21.Name = "label21";
            this.label21.Size = new System.Drawing.Size(74, 13);
            this.label21.TabIndex = 43;
            this.label21.Text = "Output format:";
            // 
            // label19
            // 
            this.label19.AutoSize = true;
            this.label19.Location = new System.Drawing.Point(79, 46);
            this.label19.Name = "label19";
            this.label19.Size = new System.Drawing.Size(85, 13);
            this.label19.TabIndex = 39;
            this.label19.Text = "Output directory:";
            // 
            // gr2BatchConvertBtn
            // 
            this.gr2BatchConvertBtn.Anchor = ((System.Windows.Forms.AnchorStyles)((System.Windows.Forms.AnchorStyles.Top | System.Windows.Forms.AnchorStyles.Right)));
            this.gr2BatchConvertBtn.Location = new System.Drawing.Point(723, 104);
            this.gr2BatchConvertBtn.Name = "gr2BatchConvertBtn";
            this.gr2BatchConvertBtn.Size = new System.Drawing.Size(141, 23);
            this.gr2BatchConvertBtn.TabIndex = 42;
            this.gr2BatchConvertBtn.Text = "Convert";
            this.gr2BatchConvertBtn.UseVisualStyleBackColor = true;
            this.gr2BatchConvertBtn.Click += new System.EventHandler(this.GR2BatchConvertBtn_Click);
            // 
            // gr2BatchInputDir
            // 
            this.gr2BatchInputDir.Anchor = ((System.Windows.Forms.AnchorStyles)(((System.Windows.Forms.AnchorStyles.Top | System.Windows.Forms.AnchorStyles.Left) 
            | System.Windows.Forms.AnchorStyles.Right)));
            this.gr2BatchInputDir.Location = new System.Drawing.Point(82, 19);
            this.gr2BatchInputDir.Name = "gr2BatchInputDir";
            this.gr2BatchInputDir.Size = new System.Drawing.Size(742, 20);
            this.gr2BatchInputDir.TabIndex = 35;
            // 
            // label20
            // 
            this.label20.AutoSize = true;
            this.label20.Location = new System.Drawing.Point(79, 3);
            this.label20.Name = "label20";
            this.label20.Size = new System.Drawing.Size(77, 13);
            this.label20.TabIndex = 36;
            this.label20.Text = "Input directory:";
            // 
            // gr2BatchOutputDir
            // 
            this.gr2BatchOutputDir.Anchor = ((System.Windows.Forms.AnchorStyles)(((System.Windows.Forms.AnchorStyles.Top | System.Windows.Forms.AnchorStyles.Left) 
            | System.Windows.Forms.AnchorStyles.Right)));
            this.gr2BatchOutputDir.Location = new System.Drawing.Point(82, 62);
            this.gr2BatchOutputDir.Name = "gr2BatchOutputDir";
            this.gr2BatchOutputDir.Size = new System.Drawing.Size(742, 20);
            this.gr2BatchOutputDir.TabIndex = 38;
            // 
            // groupBox2
            // 
            this.groupBox2.Anchor = ((System.Windows.Forms.AnchorStyles)(((System.Windows.Forms.AnchorStyles.Top | System.Windows.Forms.AnchorStyles.Bottom) 
            | System.Windows.Forms.AnchorStyles.Left)));
            this.groupBox2.Controls.Add(this.transfomSkeletons);
            this.groupBox2.Controls.Add(this.flipMeshes);
            this.groupBox2.Controls.Add(this.flipSkeletons);
            this.groupBox2.Controls.Add(this.exportColors);
            this.groupBox2.Controls.Add(this.flipUVs);
            this.groupBox2.Controls.Add(this.label2);
            this.groupBox2.Controls.Add(this.exportableObjects);
            this.groupBox2.Controls.Add(this.exportUVs);
            this.groupBox2.Controls.Add(this.exportTangents);
            this.groupBox2.Controls.Add(this.exportNormals);
            this.groupBox2.Controls.Add(this.recalculateTangents);
            this.groupBox2.Controls.Add(this.filterUVs);
            this.groupBox2.Controls.Add(this.recalculateJointIWT);
            this.groupBox2.Controls.Add(this.deduplicateVertices);
            this.groupBox2.Controls.Add(this.recalculateNormals);
            this.groupBox2.Location = new System.Drawing.Point(7, 174);
            this.groupBox2.Name = "groupBox2";
            this.groupBox2.Size = new System.Drawing.Size(395, 448);
            this.groupBox2.TabIndex = 37;
            this.groupBox2.TabStop = false;
            this.groupBox2.Text = "Export Options";
            // 
            // transfomSkeletons
            // 
            this.transfomSkeletons.AutoSize = true;
            this.transfomSkeletons.Checked = true;
            this.transfomSkeletons.CheckState = System.Windows.Forms.CheckState.Checked;
            this.transfomSkeletons.Location = new System.Drawing.Point(9, 156);
            this.transfomSkeletons.Name = "transfomSkeletons";
            this.transfomSkeletons.Size = new System.Drawing.Size(121, 17);
            this.transfomSkeletons.TabIndex = 27;
            this.transfomSkeletons.Text = "Transform skeletons";
            this.transfomSkeletons.UseVisualStyleBackColor = true;
            // 
            // flipMeshes
            // 
            this.flipMeshes.AutoSize = true;
            this.flipMeshes.Checked = true;
            this.flipMeshes.CheckState = System.Windows.Forms.CheckState.Checked;
            this.flipMeshes.Location = new System.Drawing.Point(189, 133);
            this.flipMeshes.Name = "flipMeshes";
            this.flipMeshes.Size = new System.Drawing.Size(132, 17);
            this.flipMeshes.TabIndex = 26;
            this.flipMeshes.Text = "X-flip meshes (D:OS 2)";
            this.flipMeshes.UseVisualStyleBackColor = true;
            // 
            // flipSkeletons
            // 
            this.flipSkeletons.AutoSize = true;
            this.flipSkeletons.Location = new System.Drawing.Point(9, 133);
            this.flipSkeletons.Name = "flipSkeletons";
            this.flipSkeletons.Size = new System.Drawing.Size(141, 17);
            this.flipSkeletons.TabIndex = 25;
            this.flipSkeletons.Text = "X-flip skeletons (D:OS 2)";
            this.flipSkeletons.UseVisualStyleBackColor = true;
            // 
            // exportColors
            // 
            this.exportColors.AutoSize = true;
            this.exportColors.Checked = true;
            this.exportColors.CheckState = System.Windows.Forms.CheckState.Checked;
            this.exportColors.Location = new System.Drawing.Point(9, 87);
            this.exportColors.Name = "exportColors";
            this.exportColors.Size = new System.Drawing.Size(87, 17);
            this.exportColors.TabIndex = 24;
            this.exportColors.Text = "Export colors";
            this.exportColors.UseVisualStyleBackColor = true;
            // 
            // flipUVs
            // 
            this.flipUVs.AutoSize = true;
            this.flipUVs.Checked = true;
            this.flipUVs.CheckState = System.Windows.Forms.CheckState.Checked;
            this.flipUVs.Location = new System.Drawing.Point(189, 87);
            this.flipUVs.Name = "flipUVs";
            this.flipUVs.Size = new System.Drawing.Size(65, 17);
            this.flipUVs.TabIndex = 23;
            this.flipUVs.Text = "Flip UVs";
            this.flipUVs.UseVisualStyleBackColor = true;
            // 
            // label2
            // 
            this.label2.AutoSize = true;
            this.label2.Location = new System.Drawing.Point(8, 183);
            this.label2.Name = "label2";
            this.label2.Size = new System.Drawing.Size(141, 13);
            this.label2.TabIndex = 22;
            this.label2.Text = "Select subobjects for export:";
            // 
            // exportableObjects
            // 
            this.exportableObjects.Anchor = ((System.Windows.Forms.AnchorStyles)((((System.Windows.Forms.AnchorStyles.Top | System.Windows.Forms.AnchorStyles.Bottom) 
            | System.Windows.Forms.AnchorStyles.Left) 
            | System.Windows.Forms.AnchorStyles.Right)));
            this.exportableObjects.CheckBoxes = true;
            this.exportableObjects.Columns.AddRange(new System.Windows.Forms.ColumnHeader[] {
            this.exportableName,
            this.exportableType});
            this.exportableObjects.Enabled = false;
            this.exportableObjects.FullRowSelect = true;
            this.exportableObjects.Location = new System.Drawing.Point(9, 201);
            this.exportableObjects.Name = "exportableObjects";
            this.exportableObjects.Size = new System.Drawing.Size(373, 230);
            this.exportableObjects.TabIndex = 21;
            this.exportableObjects.UseCompatibleStateImageBehavior = false;
            this.exportableObjects.View = System.Windows.Forms.View.Details;
            // 
            // exportableName
            // 
            this.exportableName.Text = "Name";
            this.exportableName.Width = 230;
            // 
            // exportableType
            // 
            this.exportableType.Text = "Type";
            this.exportableType.Width = 130;
            // 
            // exportUVs
            // 
            this.exportUVs.AutoSize = true;
            this.exportUVs.Checked = true;
            this.exportUVs.CheckState = System.Windows.Forms.CheckState.Checked;
            this.exportUVs.Location = new System.Drawing.Point(9, 64);
            this.exportUVs.Name = "exportUVs";
            this.exportUVs.Size = new System.Drawing.Size(79, 17);
            this.exportUVs.TabIndex = 13;
            this.exportUVs.Text = "Export UVs";
            this.exportUVs.UseVisualStyleBackColor = true;
            // 
            // exportTangents
            // 
            this.exportTangents.AutoSize = true;
            this.exportTangents.Checked = true;
            this.exportTangents.CheckState = System.Windows.Forms.CheckState.Checked;
            this.exportTangents.Location = new System.Drawing.Point(9, 41);
            this.exportTangents.Name = "exportTangents";
            this.exportTangents.Size = new System.Drawing.Size(144, 17);
            this.exportTangents.TabIndex = 12;
            this.exportTangents.Text = "Export tangent/bitangent";
            this.exportTangents.UseVisualStyleBackColor = true;
            // 
            // exportNormals
            // 
            this.exportNormals.AutoSize = true;
            this.exportNormals.Checked = true;
            this.exportNormals.CheckState = System.Windows.Forms.CheckState.Checked;
            this.exportNormals.Location = new System.Drawing.Point(9, 18);
            this.exportNormals.Name = "exportNormals";
            this.exportNormals.Size = new System.Drawing.Size(95, 17);
            this.exportNormals.TabIndex = 11;
            this.exportNormals.Text = "Export normals";
            this.exportNormals.UseVisualStyleBackColor = true;
            // 
            // recalculateTangents
            // 
            this.recalculateTangents.AutoSize = true;
            this.recalculateTangents.Location = new System.Drawing.Point(189, 41);
            this.recalculateTangents.Name = "recalculateTangents";
            this.recalculateTangents.Size = new System.Drawing.Size(177, 17);
            this.recalculateTangents.TabIndex = 7;
            this.recalculateTangents.Text = "Recalculate tangent / bitangent";
            this.recalculateTangents.UseVisualStyleBackColor = true;
            // 
            // filterUVs
            // 
            this.filterUVs.AutoSize = true;
            this.filterUVs.Location = new System.Drawing.Point(189, 110);
            this.filterUVs.Name = "filterUVs";
            this.filterUVs.Size = new System.Drawing.Size(71, 17);
            this.filterUVs.TabIndex = 16;
            this.filterUVs.Text = "Filter UVs";
            this.filterUVs.UseVisualStyleBackColor = true;
            // 
            // recalculateJointIWT
            // 
            this.recalculateJointIWT.AutoSize = true;
            this.recalculateJointIWT.Location = new System.Drawing.Point(189, 64);
            this.recalculateJointIWT.Name = "recalculateJointIWT";
            this.recalculateJointIWT.Size = new System.Drawing.Size(199, 17);
            this.recalculateJointIWT.TabIndex = 18;
            this.recalculateJointIWT.Text = "Recalculate inverse world transforms";
            this.recalculateJointIWT.UseVisualStyleBackColor = true;
            // 
            // deduplicateVertices
            // 
            this.deduplicateVertices.AutoSize = true;
            this.deduplicateVertices.Checked = true;
            this.deduplicateVertices.CheckState = System.Windows.Forms.CheckState.Checked;
            this.deduplicateVertices.Location = new System.Drawing.Point(9, 110);
            this.deduplicateVertices.Name = "deduplicateVertices";
            this.deduplicateVertices.Size = new System.Drawing.Size(123, 17);
            this.deduplicateVertices.TabIndex = 15;
            this.deduplicateVertices.Text = "Deduplicate vertices";
            this.deduplicateVertices.UseVisualStyleBackColor = true;
            // 
            // recalculateNormals
            // 
            this.recalculateNormals.AutoSize = true;
            this.recalculateNormals.Location = new System.Drawing.Point(189, 18);
            this.recalculateNormals.Name = "recalculateNormals";
            this.recalculateNormals.Size = new System.Drawing.Size(122, 17);
            this.recalculateNormals.TabIndex = 6;
            this.recalculateNormals.Text = "Recalculate normals";
            this.recalculateNormals.UseVisualStyleBackColor = true;
            // 
            // groupBox1
            // 
            this.groupBox1.Anchor = ((System.Windows.Forms.AnchorStyles)((((System.Windows.Forms.AnchorStyles.Top | System.Windows.Forms.AnchorStyles.Bottom) 
            | System.Windows.Forms.AnchorStyles.Left) 
            | System.Windows.Forms.AnchorStyles.Right)));
            this.groupBox1.Controls.Add(this.meshProxy);
            this.groupBox1.Controls.Add(this.meshCloth);
            this.groupBox1.Controls.Add(this.meshRigid);
            this.groupBox1.Controls.Add(this.applyBasisTransforms);
            this.groupBox1.Controls.Add(this.conformantGR2BrowseBtn);
            this.groupBox1.Controls.Add(this.conformantGR2Path);
            this.groupBox1.Controls.Add(this.conformToOriginal);
            this.groupBox1.Controls.Add(this.buildDummySkeleton);
            this.groupBox1.Controls.Add(this.use16bitIndex);
            this.groupBox1.Controls.Add(this.forceLegacyVersion);
            this.groupBox1.Controls.Add(this.resourceFormats);
            this.groupBox1.Controls.Add(this.label1);
            this.groupBox1.Location = new System.Drawing.Point(418, 174);
            this.groupBox1.Name = "groupBox1";
            this.groupBox1.Size = new System.Drawing.Size(476, 448);
            this.groupBox1.TabIndex = 36;
            this.groupBox1.TabStop = false;
            this.groupBox1.Text = "GR2 Export Options";
            // 
            // applyBasisTransforms
            // 
            this.applyBasisTransforms.AutoSize = true;
            this.applyBasisTransforms.Checked = true;
            this.applyBasisTransforms.CheckState = System.Windows.Forms.CheckState.Checked;
            this.applyBasisTransforms.Location = new System.Drawing.Point(245, 22);
            this.applyBasisTransforms.Name = "applyBasisTransforms";
            this.applyBasisTransforms.Size = new System.Drawing.Size(100, 17);
            this.applyBasisTransforms.TabIndex = 26;
            this.applyBasisTransforms.Text = "Convert to Y-up";
            this.applyBasisTransforms.UseVisualStyleBackColor = true;
            // 
            // conformantGR2BrowseBtn
            // 
            this.conformantGR2BrowseBtn.Enabled = false;
            this.conformantGR2BrowseBtn.Location = new System.Drawing.Point(419, 109);
            this.conformantGR2BrowseBtn.Name = "conformantGR2BrowseBtn";
            this.conformantGR2BrowseBtn.Size = new System.Drawing.Size(41, 23);
            this.conformantGR2BrowseBtn.TabIndex = 25;
            this.conformantGR2BrowseBtn.Text = "...";
            this.conformantGR2BrowseBtn.UseVisualStyleBackColor = true;
            this.conformantGR2BrowseBtn.Click += new System.EventHandler(this.conformantSkeletonBrowseBtn_Click);
            // 
            // conformantGR2Path
            // 
            this.conformantGR2Path.Enabled = false;
            this.conformantGR2Path.Location = new System.Drawing.Point(15, 111);
            this.conformantGR2Path.Name = "conformantGR2Path";
            this.conformantGR2Path.Size = new System.Drawing.Size(405, 20);
            this.conformantGR2Path.TabIndex = 24;
            // 
            // conformToOriginal
            // 
            this.conformToOriginal.AutoSize = true;
            this.conformToOriginal.Enabled = false;
            this.conformToOriginal.Location = new System.Drawing.Point(15, 91);
            this.conformToOriginal.Name = "conformToOriginal";
            this.conformToOriginal.Size = new System.Drawing.Size(141, 17);
            this.conformToOriginal.TabIndex = 23;
            this.conformToOriginal.Text = "Conform to original GR2:";
            this.conformToOriginal.UseVisualStyleBackColor = true;
            this.conformToOriginal.Click += new System.EventHandler(this.conformToSkeleton_CheckedChanged);
            // 
            // buildDummySkeleton
            // 
            this.buildDummySkeleton.AutoSize = true;
            this.buildDummySkeleton.Checked = true;
            this.buildDummySkeleton.CheckState = System.Windows.Forms.CheckState.Checked;
            this.buildDummySkeleton.Location = new System.Drawing.Point(15, 68);
            this.buildDummySkeleton.Name = "buildDummySkeleton";
            this.buildDummySkeleton.Size = new System.Drawing.Size(136, 17);
            this.buildDummySkeleton.TabIndex = 22;
            this.buildDummySkeleton.Text = "Create dummy skeleton";
            this.buildDummySkeleton.UseVisualStyleBackColor = true;
            // 
            // use16bitIndex
            // 
            this.use16bitIndex.AutoSize = true;
            this.use16bitIndex.Location = new System.Drawing.Point(15, 45);
            this.use16bitIndex.Name = "use16bitIndex";
            this.use16bitIndex.Size = new System.Drawing.Size(142, 17);
            this.use16bitIndex.TabIndex = 18;
            this.use16bitIndex.Text = "Store compact tri indices";
            this.use16bitIndex.UseVisualStyleBackColor = true;
            // 
            // forceLegacyVersion
            // 
            this.forceLegacyVersion.AutoSize = true;
            this.forceLegacyVersion.Location = new System.Drawing.Point(15, 22);
            this.forceLegacyVersion.Name = "forceLegacyVersion";
            this.forceLegacyVersion.Size = new System.Drawing.Size(167, 17);
            this.forceLegacyVersion.TabIndex = 17;
            this.forceLegacyVersion.Text = "Force legacy GR2 version tag";
            this.forceLegacyVersion.UseVisualStyleBackColor = true;
            // 
            // resourceFormats
            // 
            this.resourceFormats.Anchor = ((System.Windows.Forms.AnchorStyles)((((System.Windows.Forms.AnchorStyles.Top | System.Windows.Forms.AnchorStyles.Bottom) 
            | System.Windows.Forms.AnchorStyles.Left) 
            | System.Windows.Forms.AnchorStyles.Right)));
            this.resourceFormats.FullRowSelect = true;
            this.resourceFormats.Location = new System.Drawing.Point(15, 160);
            this.resourceFormats.Name = "resourceFormats";
            this.resourceFormats.Size = new System.Drawing.Size(445, 271);
            this.resourceFormats.TabIndex = 16;
            this.resourceFormats.UseCompatibleStateImageBehavior = false;
            this.resourceFormats.View = System.Windows.Forms.View.Details;
            // 
            // label1
            // 
            this.label1.AutoSize = true;
            this.label1.Location = new System.Drawing.Point(13, 139);
            this.label1.Name = "label1";
            this.label1.Size = new System.Drawing.Size(139, 13);
            this.label1.TabIndex = 15;
            this.label1.Text = "Customize resource formats:";
            // 
            // conformSkeletonFileDlg
            // 
            this.conformSkeletonFileDlg.Filter = "Granny GR2|*.gr2;*.lsm";
            this.conformSkeletonFileDlg.Title = "Select Conforming Skeleton File";
            // 
            // outputFileDlg
            // 
            this.outputFileDlg.Filter = "COLLADA/GR2 files|*.dae;*.gr2;*.lsm";
            this.outputFileDlg.Title = "Select Output File";
            // 
            // inputFileDlg
            // 
            this.inputFileDlg.Filter = "COLLADA/GR2 files|*.dae;*.gr2;*.lsm";
            this.inputFileDlg.Title = "Select Input File";
            // 
            // meshRigid
            // 
            this.meshRigid.AutoSize = true;
            this.meshRigid.Location = new System.Drawing.Point(245, 45);
            this.meshRigid.Name = "meshRigid";
            this.meshRigid.Size = new System.Drawing.Size(94, 17);
            this.meshRigid.TabIndex = 27;
            this.meshRigid.Text = "(D:OS 2) Rigid";
            this.meshRigid.UseVisualStyleBackColor = true;
            // 
            // meshCloth
            // 
            this.meshCloth.AutoSize = true;
            this.meshCloth.Location = new System.Drawing.Point(245, 68);
            this.meshCloth.Name = "meshCloth";
            this.meshCloth.Size = new System.Drawing.Size(94, 17);
            this.meshCloth.TabIndex = 28;
            this.meshCloth.Text = "(D:OS 2) Cloth";
            this.meshCloth.UseVisualStyleBackColor = true;
            // 
            // meshProxy
            // 
            this.meshProxy.AutoSize = true;
            this.meshProxy.Location = new System.Drawing.Point(245, 91);
            this.meshProxy.Name = "meshProxy";
            this.meshProxy.Size = new System.Drawing.Size(125, 17);
            this.meshProxy.TabIndex = 29;
            this.meshProxy.Text = "(D:OS 2) Mesh Proxy";
            this.meshProxy.UseVisualStyleBackColor = true;
            // 
            // GR2Pane
            // 
            this.AutoScaleDimensions = new System.Drawing.SizeF(6F, 13F);
            this.AutoScaleMode = System.Windows.Forms.AutoScaleMode.Font;
            this.Controls.Add(this.gr2ModeTabControl);
            this.Controls.Add(this.groupBox2);
            this.Controls.Add(this.groupBox1);
            this.Name = "GR2Pane";
            this.Size = new System.Drawing.Size(901, 630);
            this.gr2ModeTabControl.ResumeLayout(false);
            this.gr2SingleFileTab.ResumeLayout(false);
            this.gr2SingleFileTab.PerformLayout();
            this.gr2BatchTab.ResumeLayout(false);
            this.gr2BatchTab.PerformLayout();
            this.groupBox2.ResumeLayout(false);
            this.groupBox2.PerformLayout();
            this.groupBox1.ResumeLayout(false);
            this.groupBox1.PerformLayout();
            this.ResumeLayout(false);

>>>>>>> c81bb98c
        }

        #endregion

        private System.Windows.Forms.TabControl gr2ModeTabControl;
        private System.Windows.Forms.TabPage gr2SingleFileTab;
        private System.Windows.Forms.Label lblOutputPath;
        private System.Windows.Forms.Button saveOutputBtn;
        private System.Windows.Forms.TextBox inputPath;
        private System.Windows.Forms.Label lblSrcPath;
        private System.Windows.Forms.Button inputFileBrowseBtn;
        private System.Windows.Forms.Button loadInputBtn;
        private System.Windows.Forms.TextBox outputPath;
        private System.Windows.Forms.Button outputFileBrowserBtn;
        private System.Windows.Forms.TabPage gr2BatchTab;
        private System.Windows.Forms.Label gr2BatchProgressLabel;
        private System.Windows.Forms.Button gr2BatchInputBrowseBtn;
        private System.Windows.Forms.Button gr2BatchOutputBrowseBtn;
        private System.Windows.Forms.ProgressBar gr2BatchProgressBar;
        private System.Windows.Forms.Label label23;
        private System.Windows.Forms.ComboBox gr2BatchInputFormat;
        private System.Windows.Forms.Label label22;
        private System.Windows.Forms.ComboBox gr2BatchOutputFormat;
        private System.Windows.Forms.Label label21;
        private System.Windows.Forms.Label label19;
        private System.Windows.Forms.Button gr2BatchConvertBtn;
        private System.Windows.Forms.TextBox gr2BatchInputDir;
        private System.Windows.Forms.Label label20;
        private System.Windows.Forms.TextBox gr2BatchOutputDir;
        private System.Windows.Forms.GroupBox groupBox2;
        private System.Windows.Forms.CheckBox exportUVs;
        private System.Windows.Forms.CheckBox exportTangents;
        private System.Windows.Forms.CheckBox exportNormals;
        private System.Windows.Forms.CheckBox recalculateTangents;
        private System.Windows.Forms.CheckBox filterUVs;
        private System.Windows.Forms.CheckBox recalculateJointIWT;
        private System.Windows.Forms.CheckBox deduplicateVertices;
        private System.Windows.Forms.CheckBox recalculateNormals;
        private System.Windows.Forms.GroupBox groupBox1;
        private System.Windows.Forms.CheckBox applyBasisTransforms;
        private System.Windows.Forms.Button conformantGR2BrowseBtn;
        private System.Windows.Forms.TextBox conformantGR2Path;
        private System.Windows.Forms.CheckBox conformToOriginal;
        private System.Windows.Forms.CheckBox buildDummySkeleton;
        private System.Windows.Forms.CheckBox forceLegacyVersion;
        private System.Windows.Forms.FolderBrowserDialog gr2OutputDirDlg;
        private System.Windows.Forms.FolderBrowserDialog gr2InputDirDlg;
        private System.Windows.Forms.OpenFileDialog conformSkeletonFileDlg;
        private System.Windows.Forms.SaveFileDialog outputFileDlg;
        private System.Windows.Forms.OpenFileDialog inputFileDlg;
        internal System.Windows.Forms.CheckBox use16bitIndex;
        private System.Windows.Forms.CheckBox flipUVs;
        private System.Windows.Forms.CheckBox exportColors;
        internal System.Windows.Forms.CheckBox flipMeshes;
        internal System.Windows.Forms.CheckBox flipSkeletons;
        private System.Windows.Forms.Label label2;
        private System.Windows.Forms.ListView exportableObjects;
        private System.Windows.Forms.ColumnHeader exportableName;
        private System.Windows.Forms.ColumnHeader exportableType;
        private ExportItemSelection resourceFormats;
        private System.Windows.Forms.Label label1;
        internal System.Windows.Forms.CheckBox transfomSkeletons;
<<<<<<< HEAD
		private System.Windows.Forms.CheckBox conformCopySkeletons;
=======
        private System.Windows.Forms.CheckBox meshProxy;
        private System.Windows.Forms.CheckBox meshCloth;
        private System.Windows.Forms.CheckBox meshRigid;
>>>>>>> c81bb98c
    }
}<|MERGE_RESOLUTION|>--- conflicted
+++ resolved
@@ -28,746 +28,6 @@
         /// </summary>
         private void InitializeComponent()
         {
-<<<<<<< HEAD
-			this.gr2ModeTabControl = new System.Windows.Forms.TabControl();
-			this.gr2SingleFileTab = new System.Windows.Forms.TabPage();
-			this.lblOutputPath = new System.Windows.Forms.Label();
-			this.saveOutputBtn = new System.Windows.Forms.Button();
-			this.inputPath = new System.Windows.Forms.TextBox();
-			this.lblSrcPath = new System.Windows.Forms.Label();
-			this.inputFileBrowseBtn = new System.Windows.Forms.Button();
-			this.loadInputBtn = new System.Windows.Forms.Button();
-			this.outputPath = new System.Windows.Forms.TextBox();
-			this.outputFileBrowserBtn = new System.Windows.Forms.Button();
-			this.gr2BatchTab = new System.Windows.Forms.TabPage();
-			this.gr2BatchProgressLabel = new System.Windows.Forms.Label();
-			this.gr2BatchInputBrowseBtn = new System.Windows.Forms.Button();
-			this.gr2BatchOutputBrowseBtn = new System.Windows.Forms.Button();
-			this.gr2BatchProgressBar = new System.Windows.Forms.ProgressBar();
-			this.label23 = new System.Windows.Forms.Label();
-			this.gr2BatchInputFormat = new System.Windows.Forms.ComboBox();
-			this.label22 = new System.Windows.Forms.Label();
-			this.gr2BatchOutputFormat = new System.Windows.Forms.ComboBox();
-			this.label21 = new System.Windows.Forms.Label();
-			this.label19 = new System.Windows.Forms.Label();
-			this.gr2BatchConvertBtn = new System.Windows.Forms.Button();
-			this.gr2BatchInputDir = new System.Windows.Forms.TextBox();
-			this.label20 = new System.Windows.Forms.Label();
-			this.gr2BatchOutputDir = new System.Windows.Forms.TextBox();
-			this.groupBox2 = new System.Windows.Forms.GroupBox();
-			this.transfomSkeletons = new System.Windows.Forms.CheckBox();
-			this.flipMeshes = new System.Windows.Forms.CheckBox();
-			this.flipSkeletons = new System.Windows.Forms.CheckBox();
-			this.exportColors = new System.Windows.Forms.CheckBox();
-			this.flipUVs = new System.Windows.Forms.CheckBox();
-			this.label2 = new System.Windows.Forms.Label();
-			this.exportableObjects = new System.Windows.Forms.ListView();
-			this.exportableName = ((System.Windows.Forms.ColumnHeader)(new System.Windows.Forms.ColumnHeader()));
-			this.exportableType = ((System.Windows.Forms.ColumnHeader)(new System.Windows.Forms.ColumnHeader()));
-			this.exportUVs = new System.Windows.Forms.CheckBox();
-			this.exportTangents = new System.Windows.Forms.CheckBox();
-			this.exportNormals = new System.Windows.Forms.CheckBox();
-			this.recalculateTangents = new System.Windows.Forms.CheckBox();
-			this.filterUVs = new System.Windows.Forms.CheckBox();
-			this.recalculateJointIWT = new System.Windows.Forms.CheckBox();
-			this.deduplicateVertices = new System.Windows.Forms.CheckBox();
-			this.recalculateNormals = new System.Windows.Forms.CheckBox();
-			this.groupBox1 = new System.Windows.Forms.GroupBox();
-			this.conformCopySkeletons = new System.Windows.Forms.CheckBox();
-			this.gr2ExtraProps = new System.Windows.Forms.ComboBox();
-			this.label3 = new System.Windows.Forms.Label();
-			this.applyBasisTransforms = new System.Windows.Forms.CheckBox();
-			this.conformantGR2BrowseBtn = new System.Windows.Forms.Button();
-			this.conformantGR2Path = new System.Windows.Forms.TextBox();
-			this.conformToOriginal = new System.Windows.Forms.CheckBox();
-			this.buildDummySkeleton = new System.Windows.Forms.CheckBox();
-			this.use16bitIndex = new System.Windows.Forms.CheckBox();
-			this.forceLegacyVersion = new System.Windows.Forms.CheckBox();
-			this.resourceFormats = new ConverterApp.ExportItemSelection();
-			this.label1 = new System.Windows.Forms.Label();
-			this.gr2OutputDirDlg = new System.Windows.Forms.FolderBrowserDialog();
-			this.gr2InputDirDlg = new System.Windows.Forms.FolderBrowserDialog();
-			this.conformSkeletonFileDlg = new System.Windows.Forms.OpenFileDialog();
-			this.outputFileDlg = new System.Windows.Forms.SaveFileDialog();
-			this.inputFileDlg = new System.Windows.Forms.OpenFileDialog();
-			this.gr2ModeTabControl.SuspendLayout();
-			this.gr2SingleFileTab.SuspendLayout();
-			this.gr2BatchTab.SuspendLayout();
-			this.groupBox2.SuspendLayout();
-			this.groupBox1.SuspendLayout();
-			this.SuspendLayout();
-			// 
-			// gr2ModeTabControl
-			// 
-			this.gr2ModeTabControl.Anchor = ((System.Windows.Forms.AnchorStyles)(((System.Windows.Forms.AnchorStyles.Top | System.Windows.Forms.AnchorStyles.Left) 
-            | System.Windows.Forms.AnchorStyles.Right)));
-			this.gr2ModeTabControl.Controls.Add(this.gr2SingleFileTab);
-			this.gr2ModeTabControl.Controls.Add(this.gr2BatchTab);
-			this.gr2ModeTabControl.Location = new System.Drawing.Point(7, 9);
-			this.gr2ModeTabControl.Name = "gr2ModeTabControl";
-			this.gr2ModeTabControl.SelectedIndex = 0;
-			this.gr2ModeTabControl.Size = new System.Drawing.Size(887, 159);
-			this.gr2ModeTabControl.TabIndex = 38;
-			// 
-			// gr2SingleFileTab
-			// 
-			this.gr2SingleFileTab.Controls.Add(this.lblOutputPath);
-			this.gr2SingleFileTab.Controls.Add(this.saveOutputBtn);
-			this.gr2SingleFileTab.Controls.Add(this.inputPath);
-			this.gr2SingleFileTab.Controls.Add(this.lblSrcPath);
-			this.gr2SingleFileTab.Controls.Add(this.inputFileBrowseBtn);
-			this.gr2SingleFileTab.Controls.Add(this.loadInputBtn);
-			this.gr2SingleFileTab.Controls.Add(this.outputPath);
-			this.gr2SingleFileTab.Controls.Add(this.outputFileBrowserBtn);
-			this.gr2SingleFileTab.Location = new System.Drawing.Point(4, 22);
-			this.gr2SingleFileTab.Name = "gr2SingleFileTab";
-			this.gr2SingleFileTab.Padding = new System.Windows.Forms.Padding(3);
-			this.gr2SingleFileTab.Size = new System.Drawing.Size(879, 133);
-			this.gr2SingleFileTab.TabIndex = 0;
-			this.gr2SingleFileTab.Text = "Single File";
-			this.gr2SingleFileTab.UseVisualStyleBackColor = true;
-			// 
-			// lblOutputPath
-			// 
-			this.lblOutputPath.AutoSize = true;
-			this.lblOutputPath.Location = new System.Drawing.Point(6, 46);
-			this.lblOutputPath.Name = "lblOutputPath";
-			this.lblOutputPath.Size = new System.Drawing.Size(82, 13);
-			this.lblOutputPath.TabIndex = 29;
-			this.lblOutputPath.Text = "Output file path:";
-			// 
-			// saveOutputBtn
-			// 
-			this.saveOutputBtn.Anchor = ((System.Windows.Forms.AnchorStyles)((System.Windows.Forms.AnchorStyles.Top | System.Windows.Forms.AnchorStyles.Right)));
-			this.saveOutputBtn.Enabled = false;
-			this.saveOutputBtn.Location = new System.Drawing.Point(721, 61);
-			this.saveOutputBtn.Name = "saveOutputBtn";
-			this.saveOutputBtn.Size = new System.Drawing.Size(141, 23);
-			this.saveOutputBtn.TabIndex = 34;
-			this.saveOutputBtn.Text = "Export";
-			this.saveOutputBtn.UseVisualStyleBackColor = true;
-			this.saveOutputBtn.Click += new System.EventHandler(this.saveOutputBtn_Click);
-			// 
-			// inputPath
-			// 
-			this.inputPath.Anchor = ((System.Windows.Forms.AnchorStyles)(((System.Windows.Forms.AnchorStyles.Top | System.Windows.Forms.AnchorStyles.Left) 
-            | System.Windows.Forms.AnchorStyles.Right)));
-			this.inputPath.Location = new System.Drawing.Point(9, 19);
-			this.inputPath.Name = "inputPath";
-			this.inputPath.Size = new System.Drawing.Size(659, 20);
-			this.inputPath.TabIndex = 25;
-			// 
-			// lblSrcPath
-			// 
-			this.lblSrcPath.AutoSize = true;
-			this.lblSrcPath.Location = new System.Drawing.Point(6, 3);
-			this.lblSrcPath.Name = "lblSrcPath";
-			this.lblSrcPath.Size = new System.Drawing.Size(74, 13);
-			this.lblSrcPath.TabIndex = 26;
-			this.lblSrcPath.Text = "Input file path:";
-			// 
-			// inputFileBrowseBtn
-			// 
-			this.inputFileBrowseBtn.Anchor = ((System.Windows.Forms.AnchorStyles)((System.Windows.Forms.AnchorStyles.Top | System.Windows.Forms.AnchorStyles.Right)));
-			this.inputFileBrowseBtn.Location = new System.Drawing.Point(666, 18);
-			this.inputFileBrowseBtn.Name = "inputFileBrowseBtn";
-			this.inputFileBrowseBtn.Size = new System.Drawing.Size(41, 22);
-			this.inputFileBrowseBtn.TabIndex = 27;
-			this.inputFileBrowseBtn.Text = "...";
-			this.inputFileBrowseBtn.UseVisualStyleBackColor = true;
-			this.inputFileBrowseBtn.Click += new System.EventHandler(this.inputFileBrowseBtn_Click);
-			// 
-			// loadInputBtn
-			// 
-			this.loadInputBtn.Anchor = ((System.Windows.Forms.AnchorStyles)((System.Windows.Forms.AnchorStyles.Top | System.Windows.Forms.AnchorStyles.Right)));
-			this.loadInputBtn.Location = new System.Drawing.Point(721, 18);
-			this.loadInputBtn.Name = "loadInputBtn";
-			this.loadInputBtn.Size = new System.Drawing.Size(141, 23);
-			this.loadInputBtn.TabIndex = 31;
-			this.loadInputBtn.Text = "Import";
-			this.loadInputBtn.UseVisualStyleBackColor = true;
-			this.loadInputBtn.Click += new System.EventHandler(this.loadInputBtn_Click);
-			// 
-			// outputPath
-			// 
-			this.outputPath.Anchor = ((System.Windows.Forms.AnchorStyles)(((System.Windows.Forms.AnchorStyles.Top | System.Windows.Forms.AnchorStyles.Left) 
-            | System.Windows.Forms.AnchorStyles.Right)));
-			this.outputPath.Location = new System.Drawing.Point(9, 62);
-			this.outputPath.Name = "outputPath";
-			this.outputPath.Size = new System.Drawing.Size(659, 20);
-			this.outputPath.TabIndex = 28;
-			// 
-			// outputFileBrowserBtn
-			// 
-			this.outputFileBrowserBtn.Anchor = ((System.Windows.Forms.AnchorStyles)((System.Windows.Forms.AnchorStyles.Top | System.Windows.Forms.AnchorStyles.Right)));
-			this.outputFileBrowserBtn.Location = new System.Drawing.Point(666, 61);
-			this.outputFileBrowserBtn.Name = "outputFileBrowserBtn";
-			this.outputFileBrowserBtn.Size = new System.Drawing.Size(41, 22);
-			this.outputFileBrowserBtn.TabIndex = 30;
-			this.outputFileBrowserBtn.Text = "...";
-			this.outputFileBrowserBtn.UseVisualStyleBackColor = true;
-			this.outputFileBrowserBtn.Click += new System.EventHandler(this.outputFileBrowserBtn_Click);
-			// 
-			// gr2BatchTab
-			// 
-			this.gr2BatchTab.Controls.Add(this.gr2BatchProgressLabel);
-			this.gr2BatchTab.Controls.Add(this.gr2BatchInputBrowseBtn);
-			this.gr2BatchTab.Controls.Add(this.gr2BatchOutputBrowseBtn);
-			this.gr2BatchTab.Controls.Add(this.gr2BatchProgressBar);
-			this.gr2BatchTab.Controls.Add(this.label23);
-			this.gr2BatchTab.Controls.Add(this.gr2BatchInputFormat);
-			this.gr2BatchTab.Controls.Add(this.label22);
-			this.gr2BatchTab.Controls.Add(this.gr2BatchOutputFormat);
-			this.gr2BatchTab.Controls.Add(this.label21);
-			this.gr2BatchTab.Controls.Add(this.label19);
-			this.gr2BatchTab.Controls.Add(this.gr2BatchConvertBtn);
-			this.gr2BatchTab.Controls.Add(this.gr2BatchInputDir);
-			this.gr2BatchTab.Controls.Add(this.label20);
-			this.gr2BatchTab.Controls.Add(this.gr2BatchOutputDir);
-			this.gr2BatchTab.Location = new System.Drawing.Point(4, 22);
-			this.gr2BatchTab.Name = "gr2BatchTab";
-			this.gr2BatchTab.Padding = new System.Windows.Forms.Padding(3);
-			this.gr2BatchTab.Size = new System.Drawing.Size(879, 133);
-			this.gr2BatchTab.TabIndex = 1;
-			this.gr2BatchTab.Text = "Batch";
-			this.gr2BatchTab.UseVisualStyleBackColor = true;
-			// 
-			// gr2BatchProgressLabel
-			// 
-			this.gr2BatchProgressLabel.AutoSize = true;
-			this.gr2BatchProgressLabel.Location = new System.Drawing.Point(82, 88);
-			this.gr2BatchProgressLabel.Name = "gr2BatchProgressLabel";
-			this.gr2BatchProgressLabel.Size = new System.Drawing.Size(0, 13);
-			this.gr2BatchProgressLabel.TabIndex = 49;
-			// 
-			// gr2BatchInputBrowseBtn
-			// 
-			this.gr2BatchInputBrowseBtn.Anchor = ((System.Windows.Forms.AnchorStyles)((System.Windows.Forms.AnchorStyles.Top | System.Windows.Forms.AnchorStyles.Right)));
-			this.gr2BatchInputBrowseBtn.Location = new System.Drawing.Point(822, 17);
-			this.gr2BatchInputBrowseBtn.Name = "gr2BatchInputBrowseBtn";
-			this.gr2BatchInputBrowseBtn.Size = new System.Drawing.Size(41, 23);
-			this.gr2BatchInputBrowseBtn.TabIndex = 37;
-			this.gr2BatchInputBrowseBtn.Text = "...";
-			this.gr2BatchInputBrowseBtn.UseVisualStyleBackColor = true;
-			this.gr2BatchInputBrowseBtn.Click += new System.EventHandler(this.GR2BatchInputBrowseBtn_Click);
-			// 
-			// gr2BatchOutputBrowseBtn
-			// 
-			this.gr2BatchOutputBrowseBtn.Anchor = ((System.Windows.Forms.AnchorStyles)((System.Windows.Forms.AnchorStyles.Top | System.Windows.Forms.AnchorStyles.Right)));
-			this.gr2BatchOutputBrowseBtn.Location = new System.Drawing.Point(822, 60);
-			this.gr2BatchOutputBrowseBtn.Name = "gr2BatchOutputBrowseBtn";
-			this.gr2BatchOutputBrowseBtn.Size = new System.Drawing.Size(41, 23);
-			this.gr2BatchOutputBrowseBtn.TabIndex = 40;
-			this.gr2BatchOutputBrowseBtn.Text = "...";
-			this.gr2BatchOutputBrowseBtn.UseVisualStyleBackColor = true;
-			this.gr2BatchOutputBrowseBtn.Click += new System.EventHandler(this.GR2BatchOutputBrowseBtn_Click);
-			// 
-			// gr2BatchProgressBar
-			// 
-			this.gr2BatchProgressBar.Anchor = ((System.Windows.Forms.AnchorStyles)(((System.Windows.Forms.AnchorStyles.Top | System.Windows.Forms.AnchorStyles.Left) 
-            | System.Windows.Forms.AnchorStyles.Right)));
-			this.gr2BatchProgressBar.Location = new System.Drawing.Point(9, 104);
-			this.gr2BatchProgressBar.Name = "gr2BatchProgressBar";
-			this.gr2BatchProgressBar.Size = new System.Drawing.Size(700, 23);
-			this.gr2BatchProgressBar.TabIndex = 47;
-			// 
-			// label23
-			// 
-			this.label23.AutoSize = true;
-			this.label23.Location = new System.Drawing.Point(6, 88);
-			this.label23.Name = "label23";
-			this.label23.Size = new System.Drawing.Size(51, 13);
-			this.label23.TabIndex = 48;
-			this.label23.Text = "Progress:";
-			// 
-			// gr2BatchInputFormat
-			// 
-			this.gr2BatchInputFormat.DropDownStyle = System.Windows.Forms.ComboBoxStyle.DropDownList;
-			this.gr2BatchInputFormat.FormattingEnabled = true;
-			this.gr2BatchInputFormat.Items.AddRange(new object[] {
-            "GR2",
-            "DAE"});
-			this.gr2BatchInputFormat.Location = new System.Drawing.Point(9, 19);
-			this.gr2BatchInputFormat.Name = "gr2BatchInputFormat";
-			this.gr2BatchInputFormat.Size = new System.Drawing.Size(67, 21);
-			this.gr2BatchInputFormat.TabIndex = 46;
-			// 
-			// label22
-			// 
-			this.label22.AutoSize = true;
-			this.label22.Location = new System.Drawing.Point(6, 3);
-			this.label22.Name = "label22";
-			this.label22.Size = new System.Drawing.Size(66, 13);
-			this.label22.TabIndex = 45;
-			this.label22.Text = "Input format:";
-			// 
-			// gr2BatchOutputFormat
-			// 
-			this.gr2BatchOutputFormat.DropDownStyle = System.Windows.Forms.ComboBoxStyle.DropDownList;
-			this.gr2BatchOutputFormat.FormattingEnabled = true;
-			this.gr2BatchOutputFormat.Items.AddRange(new object[] {
-            "GR2",
-            "DAE"});
-			this.gr2BatchOutputFormat.Location = new System.Drawing.Point(9, 62);
-			this.gr2BatchOutputFormat.Name = "gr2BatchOutputFormat";
-			this.gr2BatchOutputFormat.Size = new System.Drawing.Size(67, 21);
-			this.gr2BatchOutputFormat.TabIndex = 44;
-			// 
-			// label21
-			// 
-			this.label21.AutoSize = true;
-			this.label21.Location = new System.Drawing.Point(6, 46);
-			this.label21.Name = "label21";
-			this.label21.Size = new System.Drawing.Size(74, 13);
-			this.label21.TabIndex = 43;
-			this.label21.Text = "Output format:";
-			// 
-			// label19
-			// 
-			this.label19.AutoSize = true;
-			this.label19.Location = new System.Drawing.Point(79, 46);
-			this.label19.Name = "label19";
-			this.label19.Size = new System.Drawing.Size(85, 13);
-			this.label19.TabIndex = 39;
-			this.label19.Text = "Output directory:";
-			// 
-			// gr2BatchConvertBtn
-			// 
-			this.gr2BatchConvertBtn.Anchor = ((System.Windows.Forms.AnchorStyles)((System.Windows.Forms.AnchorStyles.Top | System.Windows.Forms.AnchorStyles.Right)));
-			this.gr2BatchConvertBtn.Location = new System.Drawing.Point(723, 104);
-			this.gr2BatchConvertBtn.Name = "gr2BatchConvertBtn";
-			this.gr2BatchConvertBtn.Size = new System.Drawing.Size(141, 23);
-			this.gr2BatchConvertBtn.TabIndex = 42;
-			this.gr2BatchConvertBtn.Text = "Convert";
-			this.gr2BatchConvertBtn.UseVisualStyleBackColor = true;
-			this.gr2BatchConvertBtn.Click += new System.EventHandler(this.GR2BatchConvertBtn_Click);
-			// 
-			// gr2BatchInputDir
-			// 
-			this.gr2BatchInputDir.Anchor = ((System.Windows.Forms.AnchorStyles)(((System.Windows.Forms.AnchorStyles.Top | System.Windows.Forms.AnchorStyles.Left) 
-            | System.Windows.Forms.AnchorStyles.Right)));
-			this.gr2BatchInputDir.Location = new System.Drawing.Point(82, 19);
-			this.gr2BatchInputDir.Name = "gr2BatchInputDir";
-			this.gr2BatchInputDir.Size = new System.Drawing.Size(742, 20);
-			this.gr2BatchInputDir.TabIndex = 35;
-			// 
-			// label20
-			// 
-			this.label20.AutoSize = true;
-			this.label20.Location = new System.Drawing.Point(79, 3);
-			this.label20.Name = "label20";
-			this.label20.Size = new System.Drawing.Size(77, 13);
-			this.label20.TabIndex = 36;
-			this.label20.Text = "Input directory:";
-			// 
-			// gr2BatchOutputDir
-			// 
-			this.gr2BatchOutputDir.Anchor = ((System.Windows.Forms.AnchorStyles)(((System.Windows.Forms.AnchorStyles.Top | System.Windows.Forms.AnchorStyles.Left) 
-            | System.Windows.Forms.AnchorStyles.Right)));
-			this.gr2BatchOutputDir.Location = new System.Drawing.Point(82, 62);
-			this.gr2BatchOutputDir.Name = "gr2BatchOutputDir";
-			this.gr2BatchOutputDir.Size = new System.Drawing.Size(742, 20);
-			this.gr2BatchOutputDir.TabIndex = 38;
-			// 
-			// groupBox2
-			// 
-			this.groupBox2.Anchor = ((System.Windows.Forms.AnchorStyles)(((System.Windows.Forms.AnchorStyles.Top | System.Windows.Forms.AnchorStyles.Bottom) 
-            | System.Windows.Forms.AnchorStyles.Left)));
-			this.groupBox2.Controls.Add(this.transfomSkeletons);
-			this.groupBox2.Controls.Add(this.flipMeshes);
-			this.groupBox2.Controls.Add(this.flipSkeletons);
-			this.groupBox2.Controls.Add(this.exportColors);
-			this.groupBox2.Controls.Add(this.flipUVs);
-			this.groupBox2.Controls.Add(this.label2);
-			this.groupBox2.Controls.Add(this.exportableObjects);
-			this.groupBox2.Controls.Add(this.exportUVs);
-			this.groupBox2.Controls.Add(this.exportTangents);
-			this.groupBox2.Controls.Add(this.exportNormals);
-			this.groupBox2.Controls.Add(this.recalculateTangents);
-			this.groupBox2.Controls.Add(this.filterUVs);
-			this.groupBox2.Controls.Add(this.recalculateJointIWT);
-			this.groupBox2.Controls.Add(this.deduplicateVertices);
-			this.groupBox2.Controls.Add(this.recalculateNormals);
-			this.groupBox2.Location = new System.Drawing.Point(7, 174);
-			this.groupBox2.Name = "groupBox2";
-			this.groupBox2.Size = new System.Drawing.Size(395, 448);
-			this.groupBox2.TabIndex = 37;
-			this.groupBox2.TabStop = false;
-			this.groupBox2.Text = "Export Options";
-			// 
-			// transfomSkeletons
-			// 
-			this.transfomSkeletons.AutoSize = true;
-			this.transfomSkeletons.Checked = true;
-			this.transfomSkeletons.CheckState = System.Windows.Forms.CheckState.Checked;
-			this.transfomSkeletons.Location = new System.Drawing.Point(9, 156);
-			this.transfomSkeletons.Name = "transfomSkeletons";
-			this.transfomSkeletons.Size = new System.Drawing.Size(121, 17);
-			this.transfomSkeletons.TabIndex = 27;
-			this.transfomSkeletons.Text = "Transform skeletons";
-			this.transfomSkeletons.UseVisualStyleBackColor = true;
-			// 
-			// flipMeshes
-			// 
-			this.flipMeshes.AutoSize = true;
-			this.flipMeshes.Checked = true;
-			this.flipMeshes.CheckState = System.Windows.Forms.CheckState.Checked;
-			this.flipMeshes.Location = new System.Drawing.Point(189, 133);
-			this.flipMeshes.Name = "flipMeshes";
-			this.flipMeshes.Size = new System.Drawing.Size(132, 17);
-			this.flipMeshes.TabIndex = 26;
-			this.flipMeshes.Text = "X-flip meshes (D:OS 2)";
-			this.flipMeshes.UseVisualStyleBackColor = true;
-			// 
-			// flipSkeletons
-			// 
-			this.flipSkeletons.AutoSize = true;
-			this.flipSkeletons.Location = new System.Drawing.Point(9, 133);
-			this.flipSkeletons.Name = "flipSkeletons";
-			this.flipSkeletons.Size = new System.Drawing.Size(141, 17);
-			this.flipSkeletons.TabIndex = 25;
-			this.flipSkeletons.Text = "X-flip skeletons (D:OS 2)";
-			this.flipSkeletons.UseVisualStyleBackColor = true;
-			// 
-			// exportColors
-			// 
-			this.exportColors.AutoSize = true;
-			this.exportColors.Checked = true;
-			this.exportColors.CheckState = System.Windows.Forms.CheckState.Checked;
-			this.exportColors.Location = new System.Drawing.Point(9, 87);
-			this.exportColors.Name = "exportColors";
-			this.exportColors.Size = new System.Drawing.Size(87, 17);
-			this.exportColors.TabIndex = 24;
-			this.exportColors.Text = "Export colors";
-			this.exportColors.UseVisualStyleBackColor = true;
-			// 
-			// flipUVs
-			// 
-			this.flipUVs.AutoSize = true;
-			this.flipUVs.Checked = true;
-			this.flipUVs.CheckState = System.Windows.Forms.CheckState.Checked;
-			this.flipUVs.Location = new System.Drawing.Point(189, 87);
-			this.flipUVs.Name = "flipUVs";
-			this.flipUVs.Size = new System.Drawing.Size(65, 17);
-			this.flipUVs.TabIndex = 23;
-			this.flipUVs.Text = "Flip UVs";
-			this.flipUVs.UseVisualStyleBackColor = true;
-			// 
-			// label2
-			// 
-			this.label2.AutoSize = true;
-			this.label2.Location = new System.Drawing.Point(8, 183);
-			this.label2.Name = "label2";
-			this.label2.Size = new System.Drawing.Size(141, 13);
-			this.label2.TabIndex = 22;
-			this.label2.Text = "Select subobjects for export:";
-			// 
-			// exportableObjects
-			// 
-			this.exportableObjects.Anchor = ((System.Windows.Forms.AnchorStyles)((((System.Windows.Forms.AnchorStyles.Top | System.Windows.Forms.AnchorStyles.Bottom) 
-            | System.Windows.Forms.AnchorStyles.Left) 
-            | System.Windows.Forms.AnchorStyles.Right)));
-			this.exportableObjects.CheckBoxes = true;
-			this.exportableObjects.Columns.AddRange(new System.Windows.Forms.ColumnHeader[] {
-            this.exportableName,
-            this.exportableType});
-			this.exportableObjects.FullRowSelect = true;
-			this.exportableObjects.Location = new System.Drawing.Point(9, 201);
-			this.exportableObjects.Name = "exportableObjects";
-			this.exportableObjects.Size = new System.Drawing.Size(373, 230);
-			this.exportableObjects.TabIndex = 21;
-			this.exportableObjects.UseCompatibleStateImageBehavior = false;
-			this.exportableObjects.View = System.Windows.Forms.View.Details;
-			// 
-			// exportableName
-			// 
-			this.exportableName.Text = "Name";
-			this.exportableName.Width = 230;
-			// 
-			// exportableType
-			// 
-			this.exportableType.Text = "Type";
-			this.exportableType.Width = 130;
-			// 
-			// exportUVs
-			// 
-			this.exportUVs.AutoSize = true;
-			this.exportUVs.Checked = true;
-			this.exportUVs.CheckState = System.Windows.Forms.CheckState.Checked;
-			this.exportUVs.Location = new System.Drawing.Point(9, 64);
-			this.exportUVs.Name = "exportUVs";
-			this.exportUVs.Size = new System.Drawing.Size(79, 17);
-			this.exportUVs.TabIndex = 13;
-			this.exportUVs.Text = "Export UVs";
-			this.exportUVs.UseVisualStyleBackColor = true;
-			// 
-			// exportTangents
-			// 
-			this.exportTangents.AutoSize = true;
-			this.exportTangents.Checked = true;
-			this.exportTangents.CheckState = System.Windows.Forms.CheckState.Checked;
-			this.exportTangents.Location = new System.Drawing.Point(9, 41);
-			this.exportTangents.Name = "exportTangents";
-			this.exportTangents.Size = new System.Drawing.Size(144, 17);
-			this.exportTangents.TabIndex = 12;
-			this.exportTangents.Text = "Export tangent/bitangent";
-			this.exportTangents.UseVisualStyleBackColor = true;
-			// 
-			// exportNormals
-			// 
-			this.exportNormals.AutoSize = true;
-			this.exportNormals.Checked = true;
-			this.exportNormals.CheckState = System.Windows.Forms.CheckState.Checked;
-			this.exportNormals.Location = new System.Drawing.Point(9, 18);
-			this.exportNormals.Name = "exportNormals";
-			this.exportNormals.Size = new System.Drawing.Size(95, 17);
-			this.exportNormals.TabIndex = 11;
-			this.exportNormals.Text = "Export normals";
-			this.exportNormals.UseVisualStyleBackColor = true;
-			// 
-			// recalculateTangents
-			// 
-			this.recalculateTangents.AutoSize = true;
-			this.recalculateTangents.Location = new System.Drawing.Point(189, 41);
-			this.recalculateTangents.Name = "recalculateTangents";
-			this.recalculateTangents.Size = new System.Drawing.Size(177, 17);
-			this.recalculateTangents.TabIndex = 7;
-			this.recalculateTangents.Text = "Recalculate tangent / bitangent";
-			this.recalculateTangents.UseVisualStyleBackColor = true;
-			// 
-			// filterUVs
-			// 
-			this.filterUVs.AutoSize = true;
-			this.filterUVs.Location = new System.Drawing.Point(189, 110);
-			this.filterUVs.Name = "filterUVs";
-			this.filterUVs.Size = new System.Drawing.Size(71, 17);
-			this.filterUVs.TabIndex = 16;
-			this.filterUVs.Text = "Filter UVs";
-			this.filterUVs.UseVisualStyleBackColor = true;
-			// 
-			// recalculateJointIWT
-			// 
-			this.recalculateJointIWT.AutoSize = true;
-			this.recalculateJointIWT.Location = new System.Drawing.Point(189, 64);
-			this.recalculateJointIWT.Name = "recalculateJointIWT";
-			this.recalculateJointIWT.Size = new System.Drawing.Size(199, 17);
-			this.recalculateJointIWT.TabIndex = 18;
-			this.recalculateJointIWT.Text = "Recalculate inverse world transforms";
-			this.recalculateJointIWT.UseVisualStyleBackColor = true;
-			// 
-			// deduplicateVertices
-			// 
-			this.deduplicateVertices.AutoSize = true;
-			this.deduplicateVertices.Checked = true;
-			this.deduplicateVertices.CheckState = System.Windows.Forms.CheckState.Checked;
-			this.deduplicateVertices.Location = new System.Drawing.Point(9, 110);
-			this.deduplicateVertices.Name = "deduplicateVertices";
-			this.deduplicateVertices.Size = new System.Drawing.Size(123, 17);
-			this.deduplicateVertices.TabIndex = 15;
-			this.deduplicateVertices.Text = "Deduplicate vertices";
-			this.deduplicateVertices.UseVisualStyleBackColor = true;
-			// 
-			// recalculateNormals
-			// 
-			this.recalculateNormals.AutoSize = true;
-			this.recalculateNormals.Location = new System.Drawing.Point(189, 18);
-			this.recalculateNormals.Name = "recalculateNormals";
-			this.recalculateNormals.Size = new System.Drawing.Size(122, 17);
-			this.recalculateNormals.TabIndex = 6;
-			this.recalculateNormals.Text = "Recalculate normals";
-			this.recalculateNormals.UseVisualStyleBackColor = true;
-			// 
-			// groupBox1
-			// 
-			this.groupBox1.Anchor = ((System.Windows.Forms.AnchorStyles)((((System.Windows.Forms.AnchorStyles.Top | System.Windows.Forms.AnchorStyles.Bottom) 
-            | System.Windows.Forms.AnchorStyles.Left) 
-            | System.Windows.Forms.AnchorStyles.Right)));
-			this.groupBox1.Controls.Add(this.conformCopySkeletons);
-			this.groupBox1.Controls.Add(this.gr2ExtraProps);
-			this.groupBox1.Controls.Add(this.label3);
-			this.groupBox1.Controls.Add(this.applyBasisTransforms);
-			this.groupBox1.Controls.Add(this.conformantGR2BrowseBtn);
-			this.groupBox1.Controls.Add(this.conformantGR2Path);
-			this.groupBox1.Controls.Add(this.conformToOriginal);
-			this.groupBox1.Controls.Add(this.buildDummySkeleton);
-			this.groupBox1.Controls.Add(this.use16bitIndex);
-			this.groupBox1.Controls.Add(this.forceLegacyVersion);
-			this.groupBox1.Controls.Add(this.resourceFormats);
-			this.groupBox1.Controls.Add(this.label1);
-			this.groupBox1.Location = new System.Drawing.Point(418, 174);
-			this.groupBox1.Name = "groupBox1";
-			this.groupBox1.Size = new System.Drawing.Size(476, 448);
-			this.groupBox1.TabIndex = 36;
-			this.groupBox1.TabStop = false;
-			this.groupBox1.Text = "GR2 Export Options";
-			// 
-			// conformCopySkeletons
-			// 
-			this.conformCopySkeletons.AutoSize = true;
-			this.conformCopySkeletons.Enabled = false;
-			this.conformCopySkeletons.Location = new System.Drawing.Point(162, 91);
-			this.conformCopySkeletons.Name = "conformCopySkeletons";
-			this.conformCopySkeletons.Size = new System.Drawing.Size(95, 17);
-			this.conformCopySkeletons.TabIndex = 29;
-			this.conformCopySkeletons.Text = "Copy Skeleton";
-			this.conformCopySkeletons.UseVisualStyleBackColor = true;
-			// 
-			// gr2ExtraProps
-			// 
-			this.gr2ExtraProps.DropDownStyle = System.Windows.Forms.ComboBoxStyle.DropDownList;
-			this.gr2ExtraProps.FormattingEnabled = true;
-			this.gr2ExtraProps.Items.AddRange(new object[] {
-            "None",
-            "Rigid",
-            "Cloth",
-            "MeshProxy"});
-			this.gr2ExtraProps.Location = new System.Drawing.Point(245, 62);
-			this.gr2ExtraProps.Name = "gr2ExtraProps";
-			this.gr2ExtraProps.Size = new System.Drawing.Size(140, 21);
-			this.gr2ExtraProps.TabIndex = 28;
-			// 
-			// label3
-			// 
-			this.label3.AutoSize = true;
-			this.label3.Location = new System.Drawing.Point(242, 45);
-			this.label3.Name = "label3";
-			this.label3.Size = new System.Drawing.Size(83, 13);
-			this.label3.TabIndex = 27;
-			this.label3.Text = "Extra properties:";
-			// 
-			// applyBasisTransforms
-			// 
-			this.applyBasisTransforms.AutoSize = true;
-			this.applyBasisTransforms.Checked = true;
-			this.applyBasisTransforms.CheckState = System.Windows.Forms.CheckState.Checked;
-			this.applyBasisTransforms.Location = new System.Drawing.Point(245, 22);
-			this.applyBasisTransforms.Name = "applyBasisTransforms";
-			this.applyBasisTransforms.Size = new System.Drawing.Size(100, 17);
-			this.applyBasisTransforms.TabIndex = 26;
-			this.applyBasisTransforms.Text = "Convert to Y-up";
-			this.applyBasisTransforms.UseVisualStyleBackColor = true;
-			// 
-			// conformantGR2BrowseBtn
-			// 
-			this.conformantGR2BrowseBtn.Enabled = false;
-			this.conformantGR2BrowseBtn.Location = new System.Drawing.Point(419, 109);
-			this.conformantGR2BrowseBtn.Name = "conformantGR2BrowseBtn";
-			this.conformantGR2BrowseBtn.Size = new System.Drawing.Size(41, 23);
-			this.conformantGR2BrowseBtn.TabIndex = 25;
-			this.conformantGR2BrowseBtn.Text = "...";
-			this.conformantGR2BrowseBtn.UseVisualStyleBackColor = true;
-			this.conformantGR2BrowseBtn.Click += new System.EventHandler(this.conformantSkeletonBrowseBtn_Click);
-			// 
-			// conformantGR2Path
-			// 
-			this.conformantGR2Path.Enabled = false;
-			this.conformantGR2Path.Location = new System.Drawing.Point(15, 111);
-			this.conformantGR2Path.Name = "conformantGR2Path";
-			this.conformantGR2Path.Size = new System.Drawing.Size(405, 20);
-			this.conformantGR2Path.TabIndex = 24;
-			// 
-			// conformToOriginal
-			// 
-			this.conformToOriginal.AutoSize = true;
-			this.conformToOriginal.Enabled = false;
-			this.conformToOriginal.Location = new System.Drawing.Point(15, 91);
-			this.conformToOriginal.Name = "conformToOriginal";
-			this.conformToOriginal.Size = new System.Drawing.Size(141, 17);
-			this.conformToOriginal.TabIndex = 23;
-			this.conformToOriginal.Text = "Conform to original GR2:";
-			this.conformToOriginal.UseVisualStyleBackColor = true;
-			this.conformToOriginal.Click += new System.EventHandler(this.conformToSkeleton_CheckedChanged);
-			// 
-			// buildDummySkeleton
-			// 
-			this.buildDummySkeleton.AutoSize = true;
-			this.buildDummySkeleton.Checked = true;
-			this.buildDummySkeleton.CheckState = System.Windows.Forms.CheckState.Checked;
-			this.buildDummySkeleton.Location = new System.Drawing.Point(15, 68);
-			this.buildDummySkeleton.Name = "buildDummySkeleton";
-			this.buildDummySkeleton.Size = new System.Drawing.Size(136, 17);
-			this.buildDummySkeleton.TabIndex = 22;
-			this.buildDummySkeleton.Text = "Create dummy skeleton";
-			this.buildDummySkeleton.UseVisualStyleBackColor = true;
-			// 
-			// use16bitIndex
-			// 
-			this.use16bitIndex.AutoSize = true;
-			this.use16bitIndex.Location = new System.Drawing.Point(15, 45);
-			this.use16bitIndex.Name = "use16bitIndex";
-			this.use16bitIndex.Size = new System.Drawing.Size(142, 17);
-			this.use16bitIndex.TabIndex = 18;
-			this.use16bitIndex.Text = "Store compact tri indices";
-			this.use16bitIndex.UseVisualStyleBackColor = true;
-			// 
-			// forceLegacyVersion
-			// 
-			this.forceLegacyVersion.AutoSize = true;
-			this.forceLegacyVersion.Location = new System.Drawing.Point(15, 22);
-			this.forceLegacyVersion.Name = "forceLegacyVersion";
-			this.forceLegacyVersion.Size = new System.Drawing.Size(167, 17);
-			this.forceLegacyVersion.TabIndex = 17;
-			this.forceLegacyVersion.Text = "Force legacy GR2 version tag";
-			this.forceLegacyVersion.UseVisualStyleBackColor = true;
-			// 
-			// resourceFormats
-			// 
-			this.resourceFormats.Anchor = ((System.Windows.Forms.AnchorStyles)((((System.Windows.Forms.AnchorStyles.Top | System.Windows.Forms.AnchorStyles.Bottom) 
-            | System.Windows.Forms.AnchorStyles.Left) 
-            | System.Windows.Forms.AnchorStyles.Right)));
-			this.resourceFormats.FullRowSelect = true;
-			this.resourceFormats.Location = new System.Drawing.Point(15, 160);
-			this.resourceFormats.Name = "resourceFormats";
-			this.resourceFormats.Size = new System.Drawing.Size(445, 271);
-			this.resourceFormats.TabIndex = 16;
-			this.resourceFormats.UseCompatibleStateImageBehavior = false;
-			this.resourceFormats.View = System.Windows.Forms.View.Details;
-			// 
-			// label1
-			// 
-			this.label1.AutoSize = true;
-			this.label1.Location = new System.Drawing.Point(13, 139);
-			this.label1.Name = "label1";
-			this.label1.Size = new System.Drawing.Size(139, 13);
-			this.label1.TabIndex = 15;
-			this.label1.Text = "Customize resource formats:";
-			// 
-			// conformSkeletonFileDlg
-			// 
-			this.conformSkeletonFileDlg.Filter = "Granny GR2|*.gr2;*.lsm";
-			this.conformSkeletonFileDlg.Title = "Select Conforming Skeleton File";
-			// 
-			// outputFileDlg
-			// 
-			this.outputFileDlg.Filter = "COLLADA/GR2 files|*.dae;*.gr2;*.lsm";
-			this.outputFileDlg.Title = "Select Output File";
-			// 
-			// inputFileDlg
-			// 
-			this.inputFileDlg.Filter = "COLLADA/GR2 files|*.dae;*.gr2;*.lsm";
-			this.inputFileDlg.Title = "Select Input File";
-			// 
-			// GR2Pane
-			// 
-			this.AutoScaleDimensions = new System.Drawing.SizeF(6F, 13F);
-			this.AutoScaleMode = System.Windows.Forms.AutoScaleMode.Font;
-			this.Controls.Add(this.gr2ModeTabControl);
-			this.Controls.Add(this.groupBox2);
-			this.Controls.Add(this.groupBox1);
-			this.Name = "GR2Pane";
-			this.Size = new System.Drawing.Size(901, 630);
-			this.gr2ModeTabControl.ResumeLayout(false);
-			this.gr2SingleFileTab.ResumeLayout(false);
-			this.gr2SingleFileTab.PerformLayout();
-			this.gr2BatchTab.ResumeLayout(false);
-			this.gr2BatchTab.PerformLayout();
-			this.groupBox2.ResumeLayout(false);
-			this.groupBox2.PerformLayout();
-			this.groupBox1.ResumeLayout(false);
-			this.groupBox1.PerformLayout();
-			this.ResumeLayout(false);
-
-=======
             this.gr2ModeTabControl = new System.Windows.Forms.TabControl();
             this.gr2SingleFileTab = new System.Windows.Forms.TabPage();
             this.lblOutputPath = new System.Windows.Forms.Label();
@@ -826,6 +86,7 @@
             this.conformSkeletonFileDlg = new System.Windows.Forms.OpenFileDialog();
             this.outputFileDlg = new System.Windows.Forms.SaveFileDialog();
             this.inputFileDlg = new System.Windows.Forms.OpenFileDialog();
+            this.conformCopySkeletons = new System.Windows.Forms.CheckBox();
             this.meshRigid = new System.Windows.Forms.CheckBox();
             this.meshCloth = new System.Windows.Forms.CheckBox();
             this.meshProxy = new System.Windows.Forms.CheckBox();
@@ -1322,6 +583,7 @@
             this.groupBox1.Anchor = ((System.Windows.Forms.AnchorStyles)((((System.Windows.Forms.AnchorStyles.Top | System.Windows.Forms.AnchorStyles.Bottom) 
             | System.Windows.Forms.AnchorStyles.Left) 
             | System.Windows.Forms.AnchorStyles.Right)));
+            this.groupBox1.Controls.Add(this.conformCopySkeletons);
             this.groupBox1.Controls.Add(this.meshProxy);
             this.groupBox1.Controls.Add(this.meshCloth);
             this.groupBox1.Controls.Add(this.meshRigid);
@@ -1453,6 +715,17 @@
             this.inputFileDlg.Filter = "COLLADA/GR2 files|*.dae;*.gr2;*.lsm";
             this.inputFileDlg.Title = "Select Input File";
             // 
+            // conformCopySkeletons
+            // 
+            this.conformCopySkeletons.AutoSize = true;
+            this.conformCopySkeletons.Enabled = false;
+            this.conformCopySkeletons.Location = new System.Drawing.Point(162, 91);
+            this.conformCopySkeletons.Name = "conformCopySkeletons";
+            this.conformCopySkeletons.Size = new System.Drawing.Size(95, 17);
+            this.conformCopySkeletons.TabIndex = 29;
+            this.conformCopySkeletons.Text = "Copy Skeleton";
+            this.conformCopySkeletons.UseVisualStyleBackColor = true;
+            // 
             // meshRigid
             // 
             this.meshRigid.AutoSize = true;
@@ -1502,8 +775,6 @@
             this.groupBox1.ResumeLayout(false);
             this.groupBox1.PerformLayout();
             this.ResumeLayout(false);
-
->>>>>>> c81bb98c
         }
 
         #endregion
@@ -1566,12 +837,9 @@
         private ExportItemSelection resourceFormats;
         private System.Windows.Forms.Label label1;
         internal System.Windows.Forms.CheckBox transfomSkeletons;
-<<<<<<< HEAD
-		private System.Windows.Forms.CheckBox conformCopySkeletons;
-=======
+        private System.Windows.Forms.CheckBox conformCopySkeletons;
         private System.Windows.Forms.CheckBox meshProxy;
         private System.Windows.Forms.CheckBox meshCloth;
         private System.Windows.Forms.CheckBox meshRigid;
->>>>>>> c81bb98c
     }
 }