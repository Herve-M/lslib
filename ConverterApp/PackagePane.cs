﻿using System;
using System.Diagnostics;
using System.IO;
using System.Windows.Forms;
using LSLib.LS;
using LSLib.LS.Enums;

namespace ConverterApp
{
<<<<<<< HEAD
    public partial class PackagePane : UserControl
    {
        private Stopwatch _displayTimer;

=======
    public partial class PackagePane : UserControl
    {
        private Stopwatch _displayTimer;

        private Action SaveSettings { get; set; }

>>>>>>> 2ceceaa3
        public PackagePane(ISettingsDataSource settingsDataSource)
        {
            InitializeComponent();

<<<<<<< HEAD
            packageVersion.SelectedIndex = 0;
            compressionMethod.SelectedIndex = 3;

            extractPackagePath.DataBindings.Add("Text", settingsDataSource, "Settings.PAK.ExtractInputPath");
            extractionPath.DataBindings.Add("Text", settingsDataSource, "Settings.PAK.ExtractOutputPath");
            createSrcPath.DataBindings.Add("Text", settingsDataSource, "Settings.PAK.CreateInputPath");
            createPackagePath.DataBindings.Add("Text", settingsDataSource, "Settings.PAK.CreateOutputPath");

            packageVersion.DataBindings.Add("SelectedIndex", settingsDataSource, "Settings.PAK.CreatePackageVersion", true, DataSourceUpdateMode.OnPropertyChanged);
=======
            SaveSettings = settingsDataSource.SaveSettings;

            packageVersion.SelectedIndex = 0;
            compressionMethod.SelectedIndex = 3;

            extractPackagePath.DataBindings.Add("Text", settingsDataSource, "Settings.PAK.ExtractInputPath");
            extractionPath.DataBindings.Add("Text", settingsDataSource, "Settings.PAK.ExtractOutputPath");
            createSrcPath.DataBindings.Add("Text", settingsDataSource, "Settings.PAK.CreateInputPath");
            createPackagePath.DataBindings.Add("Text", settingsDataSource, "Settings.PAK.CreateOutputPath");

            packageVersion.DataBindings.Add("SelectedIndex", settingsDataSource, "Settings.PAK.CreatePackageVersion", true, DataSourceUpdateMode.OnPropertyChanged);
>>>>>>> 2ceceaa3
            compressionMethod.DataBindings.Add("SelectedIndex", settingsDataSource, "Settings.PAK.CreatePackageCompression", true, DataSourceUpdateMode.OnPropertyChanged);
        }

        private void PackageProgressUpdate(string status, long numerator, long denominator, AbstractFileInfo file)
        {
            if (file != null)
            {
                // Throttle the progress displays to 10 updates per second to prevent UI
                // updates from slowing down the compression/decompression process
                if (_displayTimer == null)
                {
                    _displayTimer = new Stopwatch();
                    _displayTimer.Start();
                }
                else if (_displayTimer.ElapsedMilliseconds < 100)
                {
                    return;
                }
                else
                {
                    _displayTimer.Restart();
                }
            }

            packageProgressLabel.Text = status;
            if (denominator == 0)
            {
                packageProgress.Value = 0;
            }
            else
            {
                packageProgress.Value = (int) (numerator * 100 / denominator);
            }

            Application.DoEvents();
        }

        private void extractPackageBtn_Click(object sender, EventArgs e)
        {
            extractPackageBtn.Enabled = false;
            _displayTimer = null;
<<<<<<< HEAD

=======

>>>>>>> 2ceceaa3
            try
            {
                var packager = new Packager();
                packager.ProgressUpdate += PackageProgressUpdate;
                packager.UncompressPackage(extractPackagePath.Text, extractionPath.Text);
<<<<<<< HEAD
                MessageBox.Show("Package extracted successfully.");
=======
                MessageBox.Show("Package extracted successfully.");

                SaveSettings?.Invoke();
>>>>>>> 2ceceaa3
            }
            catch (NotAPackageException)
            {
                MessageBox.Show($"The specified package ({extractPackagePath.Text}) is not an Original Sin package or savegame archive.", "Extraction Failed", MessageBoxButtons.OK, MessageBoxIcon.Warning);
            }
            catch (Exception exc)
            {
                MessageBox.Show($"Internal error!{Environment.NewLine}{Environment.NewLine}{exc}", "Extraction Failed", MessageBoxButtons.OK, MessageBoxIcon.Error);
            }
            finally
            {
                packageProgressLabel.Text = "";
                packageProgress.Value = 0;
<<<<<<< HEAD
                extractPackageBtn.Enabled = true;
=======
                extractPackageBtn.Enabled = true;
>>>>>>> 2ceceaa3
            }
        }

        private void createPackageBtn_Click(object sender, EventArgs e)
        {
            createPackageBtn.Enabled = false;
            _displayTimer = null;

            try
            {
                PackageVersion version = Package.CurrentVersion;
                switch (packageVersion.SelectedIndex)
                {
                    case 0:
                    case 1:
                    {
                        version = PackageVersion.V13;
                        break;
                    }
                    case 2:
                    {
                        version = PackageVersion.V10;
                        break;
                    }
                    case 3:
                    {
                        version = PackageVersion.V9;
                        break;
                    }
                    case 4:
                    {
                        version = PackageVersion.V7;
                        break;
                    }
                }

                var compression = CompressionMethod.None;
                var fastCompression = true;
                switch (compressionMethod.SelectedIndex)
                {
                    case 1:
                    {
                        compression = CompressionMethod.Zlib;
                        break;
                    }
                    case 2:
                    {
                        compression = CompressionMethod.Zlib;
                        fastCompression = false;
                        break;
                    }
                    case 3:
                    {
                        compression = CompressionMethod.LZ4;
                        break;
                    }
                    case 4:
                    {
                        compression = CompressionMethod.LZ4;
                        fastCompression = false;
                        break;
                    }
                }

                // Fallback to Zlib, if the package version doesn't support LZ4
                if (compression == CompressionMethod.LZ4 && version <= PackageVersion.V9)
                {
                    compression = CompressionMethod.Zlib;
                }

                var packager = new Packager();
                packager.ProgressUpdate += PackageProgressUpdate;
                packager.CreatePackage(createPackagePath.Text, createSrcPath.Text, version, compression, fastCompression);

<<<<<<< HEAD
                MessageBox.Show("Package created successfully.");
=======
                MessageBox.Show("Package created successfully.");

                SaveSettings?.Invoke();
>>>>>>> 2ceceaa3
            }
            catch (Exception exc)
            {
                MessageBox.Show($"Internal error!{Environment.NewLine}{Environment.NewLine}{exc}", "Package Build Failed", MessageBoxButtons.OK, MessageBoxIcon.Error);
            }
            finally
            {
                packageProgressLabel.Text = "";
                packageProgress.Value = 0;
<<<<<<< HEAD
                createPackageBtn.Enabled = true;
=======
                createPackageBtn.Enabled = true;
>>>>>>> 2ceceaa3
            }
        }

        private void packagePath_TextChanged(object sender, EventArgs e)
        {
            // Savegames (.lsv files) are saved using ZLib
            if (Path.GetExtension(createPackagePath.Text) == ".lsv")
            {
<<<<<<< HEAD
                compressionMethod.SelectedIndex = 2;
=======
                compressionMethod.SelectedIndex = 2;

                SaveSettings?.Invoke();
>>>>>>> 2ceceaa3
            }
        }

        private void extractPackageBrowseBtn_Click(object sender, EventArgs e)
        {
            if (extractPackageFileDlg.ShowDialog(this) == DialogResult.OK)
            {
<<<<<<< HEAD
                extractPackagePath.Text = extractPackageFileDlg.FileName;
=======
                extractPackagePath.Text = extractPackageFileDlg.FileName;

                SaveSettings?.Invoke();
>>>>>>> 2ceceaa3
            }
        }

        private void extractPathBrowseBtn_Click(object sender, EventArgs e)
        {
            DialogResult result = extractPathDlg.ShowDialog(this);
            if (result == DialogResult.OK)
            {
<<<<<<< HEAD
                extractionPath.Text = extractPathDlg.SelectedPath;
=======
                extractionPath.Text = extractPathDlg.SelectedPath;

                SaveSettings?.Invoke();
>>>>>>> 2ceceaa3
            }
        }

        private void createSrcPathBrowseBtn_Click(object sender, EventArgs e)
        {
            DialogResult result = createPackagePathDlg.ShowDialog(this);
            if (result == DialogResult.OK)
            {
<<<<<<< HEAD
                createSrcPath.Text = createPackagePathDlg.SelectedPath;
=======
                createSrcPath.Text = createPackagePathDlg.SelectedPath;

                SaveSettings?.Invoke();
>>>>>>> 2ceceaa3
            }
        }

        private void createPackagePathBrowseBtn_Click(object sender, EventArgs e)
        {
            if (createPackageFileDlg.ShowDialog(this) != DialogResult.OK)
            {
                return;
            }

            createPackagePath.Text = createPackageFileDlg.FileName;
            // Savegames (.lsv files) are saved using ZLib
            if (Path.GetExtension(createPackageFileDlg.FileName) == ".lsv")
            {
                compressionMethod.SelectedIndex = 2;
<<<<<<< HEAD
            }
=======
            }

            SaveSettings?.Invoke();
>>>>>>> 2ceceaa3
        }

        public void SetGame(Game game)
        {
            switch (game)
            {
                case Game.DivinityOriginalSin:
                    packageVersion.SelectedIndex = 3;
                    break;

                case Game.DivinityOriginalSinEE:
                    packageVersion.SelectedIndex = 2;
                    break;

                case Game.DivinityOriginalSin2:
                    packageVersion.SelectedIndex = 1;
                    break;
                case Game.DivinityOriginalSin2DE:
                    packageVersion.SelectedIndex = 0;
                    break;
            }
        }
    }
}<|MERGE_RESOLUTION|>--- conflicted
+++ resolved
@@ -7,24 +7,14 @@
 
 namespace ConverterApp
 {
-<<<<<<< HEAD
     public partial class PackagePane : UserControl
     {
         private Stopwatch _displayTimer;
 
-=======
-    public partial class PackagePane : UserControl
-    {
-        private Stopwatch _displayTimer;
-
-        private Action SaveSettings { get; set; }
-
->>>>>>> 2ceceaa3
         public PackagePane(ISettingsDataSource settingsDataSource)
         {
             InitializeComponent();
 
-<<<<<<< HEAD
             packageVersion.SelectedIndex = 0;
             compressionMethod.SelectedIndex = 3;
 
@@ -34,19 +24,6 @@
             createPackagePath.DataBindings.Add("Text", settingsDataSource, "Settings.PAK.CreateOutputPath");
 
             packageVersion.DataBindings.Add("SelectedIndex", settingsDataSource, "Settings.PAK.CreatePackageVersion", true, DataSourceUpdateMode.OnPropertyChanged);
-=======
-            SaveSettings = settingsDataSource.SaveSettings;
-
-            packageVersion.SelectedIndex = 0;
-            compressionMethod.SelectedIndex = 3;
-
-            extractPackagePath.DataBindings.Add("Text", settingsDataSource, "Settings.PAK.ExtractInputPath");
-            extractionPath.DataBindings.Add("Text", settingsDataSource, "Settings.PAK.ExtractOutputPath");
-            createSrcPath.DataBindings.Add("Text", settingsDataSource, "Settings.PAK.CreateInputPath");
-            createPackagePath.DataBindings.Add("Text", settingsDataSource, "Settings.PAK.CreateOutputPath");
-
-            packageVersion.DataBindings.Add("SelectedIndex", settingsDataSource, "Settings.PAK.CreatePackageVersion", true, DataSourceUpdateMode.OnPropertyChanged);
->>>>>>> 2ceceaa3
             compressionMethod.DataBindings.Add("SelectedIndex", settingsDataSource, "Settings.PAK.CreatePackageCompression", true, DataSourceUpdateMode.OnPropertyChanged);
         }
 
@@ -88,23 +65,12 @@
         {
             extractPackageBtn.Enabled = false;
             _displayTimer = null;
-<<<<<<< HEAD
-
-=======
-
->>>>>>> 2ceceaa3
             try
             {
                 var packager = new Packager();
                 packager.ProgressUpdate += PackageProgressUpdate;
                 packager.UncompressPackage(extractPackagePath.Text, extractionPath.Text);
-<<<<<<< HEAD
                 MessageBox.Show("Package extracted successfully.");
-=======
-                MessageBox.Show("Package extracted successfully.");
-
-                SaveSettings?.Invoke();
->>>>>>> 2ceceaa3
             }
             catch (NotAPackageException)
             {
@@ -118,11 +84,7 @@
             {
                 packageProgressLabel.Text = "";
                 packageProgress.Value = 0;
-<<<<<<< HEAD
                 extractPackageBtn.Enabled = true;
-=======
-                extractPackageBtn.Enabled = true;
->>>>>>> 2ceceaa3
             }
         }
 
@@ -197,13 +159,7 @@
                 packager.ProgressUpdate += PackageProgressUpdate;
                 packager.CreatePackage(createPackagePath.Text, createSrcPath.Text, version, compression, fastCompression);
 
-<<<<<<< HEAD
                 MessageBox.Show("Package created successfully.");
-=======
-                MessageBox.Show("Package created successfully.");
-
-                SaveSettings?.Invoke();
->>>>>>> 2ceceaa3
             }
             catch (Exception exc)
             {
@@ -213,11 +169,7 @@
             {
                 packageProgressLabel.Text = "";
                 packageProgress.Value = 0;
-<<<<<<< HEAD
                 createPackageBtn.Enabled = true;
-=======
-                createPackageBtn.Enabled = true;
->>>>>>> 2ceceaa3
             }
         }
 
@@ -226,13 +178,7 @@
             // Savegames (.lsv files) are saved using ZLib
             if (Path.GetExtension(createPackagePath.Text) == ".lsv")
             {
-<<<<<<< HEAD
                 compressionMethod.SelectedIndex = 2;
-=======
-                compressionMethod.SelectedIndex = 2;
-
-                SaveSettings?.Invoke();
->>>>>>> 2ceceaa3
             }
         }
 
@@ -240,13 +186,7 @@
         {
             if (extractPackageFileDlg.ShowDialog(this) == DialogResult.OK)
             {
-<<<<<<< HEAD
                 extractPackagePath.Text = extractPackageFileDlg.FileName;
-=======
-                extractPackagePath.Text = extractPackageFileDlg.FileName;
-
-                SaveSettings?.Invoke();
->>>>>>> 2ceceaa3
             }
         }
 
@@ -255,13 +195,7 @@
             DialogResult result = extractPathDlg.ShowDialog(this);
             if (result == DialogResult.OK)
             {
-<<<<<<< HEAD
                 extractionPath.Text = extractPathDlg.SelectedPath;
-=======
-                extractionPath.Text = extractPathDlg.SelectedPath;
-
-                SaveSettings?.Invoke();
->>>>>>> 2ceceaa3
             }
         }
 
@@ -270,13 +204,7 @@
             DialogResult result = createPackagePathDlg.ShowDialog(this);
             if (result == DialogResult.OK)
             {
-<<<<<<< HEAD
                 createSrcPath.Text = createPackagePathDlg.SelectedPath;
-=======
-                createSrcPath.Text = createPackagePathDlg.SelectedPath;
-
-                SaveSettings?.Invoke();
->>>>>>> 2ceceaa3
             }
         }
 
@@ -292,13 +220,7 @@
             if (Path.GetExtension(createPackageFileDlg.FileName) == ".lsv")
             {
                 compressionMethod.SelectedIndex = 2;
-<<<<<<< HEAD
-            }
-=======
-            }
-
-            SaveSettings?.Invoke();
->>>>>>> 2ceceaa3
+            }
         }
 
         public void SetGame(Game game)
